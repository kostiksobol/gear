--- conflicted
+++ resolved
@@ -1,4 +1,3 @@
-<<<<<<< HEAD
 // This file is part of Gear.
 
 // Copyright (C) 2021-2023 Gear Technologies Inc.
@@ -17,14 +16,10 @@
 // You should have received a copy of the GNU General Public License
 // along with this program. If not, see <https://www.gnu.org/licenses/>.
 
-use crate::{Command, WaitSubcommand};
-=======
 use crate::{
     Command, MxLockContinuation, RwLockContinuation, RwLockType, SleepForWaitType, WaitSubcommand,
 };
 use futures::future;
->>>>>>> a79b6e4a
-
 use gstd::{errors::Error, exec, format, lock, msg, MessageId};
 
 static mut MUTEX: lock::Mutex<()> = lock::Mutex::new(());
