--- conflicted
+++ resolved
@@ -80,13 +80,8 @@
         Command::WakeUp(msg_id) => {
             exec::wake(msg_id.into()).expect("Failed to wake up the message");
         }
-<<<<<<< HEAD
         Command::MxLock(lock_duration, continuation) => {
             let lock_guard = unsafe { MUTEX.lock().own_up_for(lock_duration).await };
-            process_mx_lock_continuation(lock_guard, continuation).await;
-=======
-        Command::MxLock(continuation) => {
-            let lock_guard = unsafe { MUTEX.lock().await };
             process_mx_lock_continuation(
                 unsafe { &mut MUTEX_LOCK_GUARD },
                 lock_guard,
@@ -96,7 +91,6 @@
         }
         Command::MxLockStaticAccess(subcommand) => {
             process_lock_static_access_subcommand_mut(unsafe { &mut MUTEX_LOCK_GUARD }, subcommand);
->>>>>>> a45175c9
         }
         Command::RwLock(lock_type, continuation) => {
             match lock_type {
@@ -139,27 +133,15 @@
     }
 }
 
-<<<<<<< HEAD
-async fn process_mx_lock_continuation<'a>(
-    lock_guard: lock::MutexGuard<'a, ()>,
-    continuation: MxLockContinuation,
-) {
-    match continuation {
-        MxLockContinuation::Nothing => {}
-        MxLockContinuation::SleepFor(duration) => exec::sleep_for(duration).await,
-        MxLockContinuation::Wait => exec::wait(),
-        MxLockContinuation::Lock => unsafe {
-            MUTEX.lock().await;
-        },
-        MxLockContinuation::Forget => {
-            gstd::mem::forget(lock_guard);
-=======
 async fn process_mx_lock_continuation(
     static_lock_guard: &'static mut Option<lock::MutexGuard<'static, ()>>,
     lock_guard: lock::MutexGuard<'static, ()>,
     continuation: MxLockContinuation,
 ) {
     match continuation {
+        MxLockContinuation::Lock => unsafe {
+            MUTEX.lock().await;
+        },
         MxLockContinuation::General(continuation) => {
             process_lock_continuation(static_lock_guard, lock_guard, continuation).await
         }
@@ -174,7 +156,6 @@
     match continuation {
         RwLockContinuation::General(continuation) => {
             process_lock_continuation(static_lock_guard, lock_guard, continuation).await
->>>>>>> a45175c9
         }
     }
 }
@@ -190,6 +171,10 @@
         LockContinuation::MoveToStatic => unsafe {
             *static_lock_guard = Some(lock_guard);
         },
+        LockContinuation::Wait => exec::wait(),
+        LockContinuation::Forget => {
+            gstd::mem::forget(lock_guard);
+        }
     }
 }
 
