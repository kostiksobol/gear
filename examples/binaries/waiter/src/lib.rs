--- conflicted
+++ resolved
@@ -18,11 +18,10 @@
 
 #![cfg_attr(not(feature = "std"), no_std)]
 
+extern crate alloc;
+
 use codec::{Decode, Encode};
-<<<<<<< HEAD
-=======
-use gstd::{ActorId, Vec};
->>>>>>> a79b6e4a
+use alloc::vec::Vec;
 
 type ActorId = [u8; 32];
 
