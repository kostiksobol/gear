--- conflicted
+++ resolved
@@ -438,7 +438,6 @@
 
         self.charge_sending_fee(delay)?;
 
-<<<<<<< HEAD
         if delay != 0 {
             // Take delay and get cost of block
             // Calculate reserve like  wait_cost * (delay + reserve_for)
@@ -449,14 +448,11 @@
 
             // Reduse gas for block waiting in dispatch stash
             if self.context.gas_counter.reduce(waiting_reserve) != ChargeResult::Enough {
-                return self.return_and_store_err(Err(WaitError::NotEnoughGas));
-            }
-        }
-
-        let result = self
-=======
+                return Err(WaitError::NotEnoughGas.into());
+            }
+        }
+
         let msg_id = self
->>>>>>> 78c59d23
             .context
             .message_context
             .send_commit(handle, msg, delay, None)?;
@@ -486,7 +482,6 @@
 
         self.context.gas_reserver.mark_used(id)?;
 
-<<<<<<< HEAD
         if delay != 0 {
             // Take delay and get cost of block
             // Calculate reserve like  wait_cost * (delay + reserve_for)
@@ -497,14 +492,11 @@
 
             // Reduse gas for block waiting in dispatch stash
             if self.context.gas_counter.reduce(waiting_reserve) != ChargeResult::Enough {
-                return self.return_and_store_err(Err(WaitError::NotEnoughGas));
-            }
-        }
-
-        let result = self
-=======
+                return Err(WaitError::NotEnoughGas.into());
+            }
+        }
+
         let msg_id = self
->>>>>>> 78c59d23
             .context
             .message_context
             .send_commit(handle, msg, delay, Some(id))?;
@@ -525,7 +517,6 @@
 
         self.charge_sending_fee(delay)?;
 
-<<<<<<< HEAD
         if delay != 0 {
             // Take delay and get cost of block
             // Calculate reserve like  wait_cost * (delay + reserve_for)
@@ -536,20 +527,15 @@
 
             // Reduse gas for block waiting in dispatch stash
             if self.context.gas_counter.reduce(waiting_reserve) != ChargeResult::Enough {
-                return self.return_and_store_err(Err(WaitError::NotEnoughGas));
-            }
-        }
-
-        let result = self.context.message_context.reply_commit(msg, delay, None);
-
-        self.return_and_store_err(result)
-=======
+                return Err(WaitError::NotEnoughGas.into());
+            }
+        }
+
         let msg_id = self
             .context
             .message_context
             .reply_commit(msg, delay, None)?;
         Ok(msg_id)
->>>>>>> 78c59d23
     }
 
     fn reservation_reply_commit(
@@ -894,7 +880,7 @@
 
             // Reduse gas for block waiting in dispatch stash
             if self.context.gas_counter.reduce(waiting_reserve) != ChargeResult::Enough {
-                return self.return_and_store_err(Err(WaitError::NotEnoughGas));
+                return Err(WaitError::NotEnoughGas.into());
             }
         }
 
