--- conflicted
+++ resolved
@@ -29,13 +29,8 @@
     TrapExplanation,
 };
 use gear_core::{
-<<<<<<< HEAD
     costs::{CostIdentifier, HostFnWeights, RuntimeCosts},
-    env::Externalities,
-=======
-    costs::{HostFnWeights, RuntimeCosts},
     env::{Externalities, PayloadSliceLock, UnlockPayloadBound},
->>>>>>> dddd79e1
     gas::{
         ChargeError, ChargeResult, CountersOwner, GasAllowanceCounter, GasAmount, GasCounter,
         GasLeft, Token, ValueCounter,
