#!/usr/bin/env sh

build_usage() {
  cat << EOF

  Usage:
    ./gear.sh build <FLAG>
    ./gear.sh build <SUBCOMMAND> [CARGO FLAGS]

  Flags:
    -h, --help     show help message and exit

  Subcommands:
    help           show help message and exit

    gear           build gear workspace
<<<<<<< HEAD
    examples       build gear program examples
=======
    fuzz           build fuzzer crates
    gear-test      build gear-test binary
    examples       build gear program examples,
                   you can specify yaml list to build coresponding examples
                   using yamls="path/to/yaml1 path/to/yaml2 ..." argument
>>>>>>> 491542ef
    wasm-proc      build wasm-proc util
    examples-proc  process built examples via wasm-proc
    node           build node
    wat-examples   build wat-examples

EOF
}

gear_build() {
  $CARGO build --workspace "$@" --exclude runtime-fuzzer --exclude runtime-fuzzer-fuzz
}

fuzzer_build() {
  $CARGO +nightly build "$@" -p runtime-fuzzer -p runtime-fuzzer-fuzz
}

node_build() {
  $CARGO build -p gear-cli "$@"
}

wasm_proc_build() {
  cargo build -p wasm-proc --release "$@"
}

# $1 = TARGET DIR
examples_proc() {
  "$1"/release/wasm-proc "$1"/wasm32-unknown-unknown/release/*.wasm
}

# $1 = ROOT DIR, $2 = TARGET DIR
examples_build() {
  ROOT_DIR="$1"
  TARGET_DIR="$2"
  shift
  shift

  cd "$ROOT_DIR"
  cargo +nightly build --release -p "demo-*" "$@"
  cd "$ROOT_DIR"/examples
  CARGO_TARGET_DIR="$TARGET_DIR" cargo +nightly hack build --release --workspace "$@"
  cd "$ROOT_DIR"
}

wat_examples_build() {
  ROOT_DIR="$1"
  TARGET_DIR="$2"/wat-examples
  WAT_DIR="$ROOT_DIR/examples/wat-examples"
  mkdir -p $TARGET_DIR
  for wat in `ls $WAT_DIR`; do
    target_name=$TARGET_DIR/$(basename $wat .wat).wasm
    wat2wasm $WAT_DIR/$wat -o $target_name;
    echo "Built OK: $WAT_DIR/$wat";
  done
}<|MERGE_RESOLUTION|>--- conflicted
+++ resolved
@@ -14,15 +14,8 @@
     help           show help message and exit
 
     gear           build gear workspace
-<<<<<<< HEAD
+    fuzz           build fuzzer crates
     examples       build gear program examples
-=======
-    fuzz           build fuzzer crates
-    gear-test      build gear-test binary
-    examples       build gear program examples,
-                   you can specify yaml list to build coresponding examples
-                   using yamls="path/to/yaml1 path/to/yaml2 ..." argument
->>>>>>> 491542ef
     wasm-proc      build wasm-proc util
     examples-proc  process built examples via wasm-proc
     node           build node
@@ -37,6 +30,10 @@
 
 fuzzer_build() {
   $CARGO +nightly build "$@" -p runtime-fuzzer -p runtime-fuzzer-fuzz
+}
+
+gear_test_build() {
+  $CARGO build -p gear-test "$@"
 }
 
 node_build() {
