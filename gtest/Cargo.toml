[package]
name = "gtest"
version = "0.1.0"
authors.workspace = true
edition.workspace = true
license.workspace = true

[dependencies]
gear-core.workspace = true
gear-core-errors.workspace = true
gear-backend-common.workspace = true
gear-backend-wasmi = { workspace = true, features = ["std"] }
core-processor.workspace = true
gear-wasm-builder.workspace = true
gear-utils.workspace = true

anyhow.workspace = true
codec = { workspace = true, features = ["derive"] }
hex.workspace = true
colored.workspace = true
derive_more = { workspace = true, features = ["add", "add_assign", "display", "mul", "mul_assign"] }
env_logger.workspace = true
path-clean.workspace = true
rand = { workspace = true, features = ["std", "std_rng"] }
scale-info.workspace = true
gear-wasm-instrument.workspace = true
<<<<<<< HEAD
gmeta.workspace = true
=======
log.workspace = true
>>>>>>> cc0235a3

[dev-dependencies]
demo-capacitor.workspace = true
demo-piggy-bank.workspace = true
demo-futures-unordered.workspace = true
demo-meta-io.workspace = true<|MERGE_RESOLUTION|>--- conflicted
+++ resolved
@@ -24,11 +24,8 @@
 rand = { workspace = true, features = ["std", "std_rng"] }
 scale-info.workspace = true
 gear-wasm-instrument.workspace = true
-<<<<<<< HEAD
 gmeta.workspace = true
-=======
 log.workspace = true
->>>>>>> cc0235a3
 
 [dev-dependencies]
 demo-capacitor.workspace = true
