use crate::{
    log::{CoreLog, RunResult},
    program::WasmProgram,
};
use core_processor::{common::*, configs::BlockInfo, Ext};
use gear_backend_wasmtime::WasmtimeEnvironment;
use gear_core::{
    memory::PageNumber,
    message::{Dispatch, DispatchKind, Message, MessageId},
    program::{Program as CoreProgram, ProgramId},
};
use std::collections::{BTreeMap, VecDeque};
use std::time::{SystemTime, UNIX_EPOCH};

#[derive(Clone, Debug)]
pub(crate) enum ProgramState {
    Initialized,
    Uninitialized(Option<MessageId>),
    FailedInitialization,
}

#[derive(Debug)]
pub(crate) enum Program {
    Core(CoreProgram),
    Mock(Box<dyn WasmProgram>),
}

#[derive(Default, Debug)]
pub(crate) struct ExtManager {
    // State metadata
    pub(crate) block_info: BlockInfo,

    // Messaging and programs meta
    pub(crate) msg_nonce: u64,
    pub(crate) id_nonce: u64,

    // State
    pub(crate) programs: BTreeMap<ProgramId, (Program, ProgramState)>,
    pub(crate) message_queue: VecDeque<Message>,
    pub(crate) mailbox: BTreeMap<ProgramId, Vec<Message>>,
    pub(crate) wait_list: BTreeMap<(ProgramId, MessageId), Message>,
    pub(crate) wait_init_list: BTreeMap<ProgramId, Vec<MessageId>>,

    // Last run info
    pub(crate) msg_id: MessageId,
    pub(crate) log: Vec<Message>,
    pub(crate) main_failed: bool,
    pub(crate) others_failed: bool,
}

impl ExtManager {
    pub(crate) fn new() -> Self {
        Self {
            msg_nonce: 1,
            id_nonce: 1,
            block_info: BlockInfo {
                height: 0,
                timestamp: SystemTime::now()
                    .duration_since(UNIX_EPOCH)
                    .expect("Time went backwards")
                    .as_secs(),
            },
            ..Default::default()
        }
    }

    pub(crate) fn fetch_inc_message_nonce(&mut self) -> u64 {
        let nonce = self.msg_nonce;
        self.msg_nonce += 1;
        nonce
    }

    pub(crate) fn free_id_nonce(&mut self) -> u64 {
        while self.programs.contains_key(&self.id_nonce.into()) {
            self.id_nonce += 1;
        }
        self.id_nonce
    }

    fn entry_point(message: &Message, state: &mut ProgramState) -> Option<DispatchKind> {
        message
            .reply()
            .map(|_| DispatchKind::HandleReply)
            .or_else(|| {
                if let ProgramState::Uninitialized(message_id) = state {
                    if let Some(id) = message_id {
                        if *id == message.id() {
                            Some(DispatchKind::Init)
                        } else {
                            None
                        }
                    } else {
                        *message_id = Some(message.id());

                        Some(DispatchKind::Init)
                    }
                } else {
                    Some(DispatchKind::Handle)
                }
            })
    }

    pub(crate) fn run_message(&mut self, message: Message) -> RunResult {
        self.prepare_for(message.id());

        if self.programs.contains_key(&message.dest()) {
            self.message_queue.push_back(message);
        } else {
            self.mailbox
                .entry(message.dest())
                .or_default()
                .push(message);
        }

        while let Some(message) = self.message_queue.pop_front() {
            let (prog, state) = self
                .programs
                .get_mut(&message.dest())
                .expect("Somehow message queue contains message for user");

            let kind = if let Some(kind) = Self::entry_point(&message, state) {
                kind
            } else {
                self.wait_init_list
                    .entry(message.dest())
                    .or_default()
                    .push(message.id());

                self.wait_dispatch(Dispatch {
                    kind: DispatchKind::Handle,
                    message,
                });

                continue;
            };

            match prog {
                Program::Core(program) => {
                    let program = if let ProgramState::FailedInitialization = state {
                        None
                    } else {
                        Some(program.clone())
                    };

                    let journal = core_processor::process::<WasmtimeEnvironment<Ext>>(
                        program,
                        Dispatch { kind, message },
                        self.block_info,
                    );

                    core_processor::handle_journal(journal, self);
                }
                Program::Mock(mock) => {
                    let payload = message.payload().to_vec();

                    let response = match kind {
                        DispatchKind::Init => mock.init(payload),
                        DispatchKind::Handle => mock.handle(payload),
                        DispatchKind::HandleReply => mock.handle_reply(payload),
                    };

                    let message_id = message.id();
                    let program_id = message.dest();

                    match response {
                        Ok(reply) => {
                            if let DispatchKind::Init = kind {
                                self.init_success(message_id, program_id)
                            }

                            if let Some(payload) = reply {
                                let nonce = self.fetch_inc_message_nonce();

                                let reply_message = Message::new_reply(
                                    nonce.into(),
                                    program_id,
                                    message.source(),
                                    payload.into(),
                                    message.gas_limit(),
                                    0,
                                    message.id(),
                                    0,
                                );
                                self.send_dispatch(message_id, Dispatch::new_reply(reply_message));
                            }
                        }
                        Err(expl) => {
                            mock.debug(expl);

                            if let DispatchKind::Init = kind {
                                self.message_dispatched(DispatchOutcome::InitFailure {
                                    message_id,
                                    program_id,
                                    origin: message.source(),
                                    reason: expl,
                                });
                            } else {
                                self.message_dispatched(DispatchOutcome::MessageTrap {
                                    message_id,
                                    program_id,
                                    trap: Some(expl),
                                })
                            }

                            let nonce = self.fetch_inc_message_nonce();

                            let reply_message = Message::new_reply(
                                nonce.into(),
                                program_id,
                                message.source(),
                                Default::default(),
                                message.gas_limit(),
                                0,
                                message.id(),
                                1,
                            );
                            self.send_dispatch(message_id, Dispatch::new_reply(reply_message));
                        }
                    }
                }
            }
        }

        let log = self.log.clone();

        RunResult {
            main_failed: self.main_failed,
            others_failed: self.others_failed,
            log: log.into_iter().map(CoreLog::from_message).collect(),
        }
    }

    fn prepare_for(&mut self, msg_id: MessageId) {
        self.msg_id = msg_id;
        self.log.clear();
        self.main_failed = false;
        self.others_failed = false;

        if !self.message_queue.is_empty() {
            panic!("Message queue isn't empty");
        }
    }

    fn mark_failed(&mut self, msg_id: MessageId) {
        if self.msg_id == msg_id {
            self.main_failed = true;
        } else {
            self.others_failed = true;
        }
    }

    fn init_success(&mut self, message_id: MessageId, program_id: ProgramId) {
        let (_, state) = self
            .programs
            .get_mut(&program_id)
            .expect("Can't find existing program");

        *state = ProgramState::Initialized;

        self.move_waiting_msgs_to_queue(message_id, program_id);
    }

    fn init_failure(&mut self, message_id: MessageId, program_id: ProgramId) {
        let (_, state) = self
            .programs
            .get_mut(&program_id)
            .expect("Can't find existing program");

        *state = ProgramState::FailedInitialization;

        self.move_waiting_msgs_to_queue(message_id, program_id);
        self.mark_failed(message_id);
    }

    fn move_waiting_msgs_to_queue(&mut self, message_id: MessageId, program_id: ProgramId) {
        if let Some(ids) = self.wait_init_list.remove(&program_id) {
            for id in ids {
                self.wake_message(message_id, program_id, id);
            }
        }
    }
}

impl JournalHandler for ExtManager {
    fn message_dispatched(&mut self, outcome: DispatchOutcome) {
        match outcome {
            DispatchOutcome::MessageTrap { message_id, .. } => self.mark_failed(message_id),
            DispatchOutcome::Success(_) | DispatchOutcome::NoExecution(_) => {}
            DispatchOutcome::InitFailure {
                message_id,
                program_id,
                ..
            } => self.init_failure(message_id, program_id),
            DispatchOutcome::InitSuccess {
                message_id,
                program_id,
                ..
            } => self.init_success(message_id, program_id),
        }
    }
    fn gas_burned(&mut self, _message_id: MessageId, _origin: ProgramId, _amount: u64) {}

    fn exit_dispatch(&mut self, id_exited: ProgramId, _value_destination: ProgramId) {
        self.programs.remove(&id_exited);
    }

    fn message_consumed(&mut self, message_id: MessageId) {
        if let Some(index) = self
            .message_queue
            .iter()
            .position(|msg| msg.id() == message_id)
        {
            self.message_queue.remove(index);
        }
    }
    fn send_dispatch(&mut self, _message_id: MessageId, dispatch: Dispatch) {
        let Dispatch { message, .. } = dispatch;
        if self.programs.contains_key(&message.dest()) {
            self.message_queue.push_back(message);
        } else {
            self.mailbox
                .entry(message.dest())
                .or_default()
                .push(message.clone());
            self.log.push(message);
        }
    }
    fn wait_dispatch(&mut self, dispatch: Dispatch) {
        self.message_consumed(dispatch.message.id());
        self.wait_list.insert(
            (dispatch.message.dest(), dispatch.message.id()),
            dispatch.message,
        );
    }
    fn wake_message(
        &mut self,
        _message_id: MessageId,
        program_id: ProgramId,
        awakening_id: MessageId,
    ) {
        if let Some(msg) = self.wait_list.remove(&(program_id, awakening_id)) {
            self.message_queue.push_back(msg);
        }
    }
    fn update_nonce(&mut self, program_id: ProgramId, nonce: u64) {
        if let Some((Program::Core(prog), _)) = self.programs.get_mut(&program_id) {
            prog.set_message_nonce(nonce);
        } else {
            panic!("Program not found in storage");
        }
    }
    fn update_page(
        &mut self,
        program_id: ProgramId,
        page_number: PageNumber,
        data: Option<Vec<u8>>,
    ) {
        if let Some((Program::Core(prog), _)) = self.programs.get_mut(&program_id) {
            if let Some(data) = data {
                let _ = prog.set_page(page_number, &data);
            } else {
                prog.remove_page(page_number);
            }
        } else {
            panic!("Program not found in storage");
        }
    }
<<<<<<< HEAD

    fn store_new_programs(
        &mut self,
        program_candidates_data: BTreeMap<CodeHash, Vec<(ProgramId, MessageId)>>,
    ) {
        for (code_hash, program_candidates_data) in program_candidates_data {
            for (candidate, _) in program_candidates_data {
                todo!("todo [sab]")
            }
        }
=======
    fn send_value(&mut self, _from: ProgramId, _to: Option<ProgramId>, _value: u128) {
        todo!("TODO https://github.com/gear-tech/gear/issues/644")
>>>>>>> 9cc70eb1
    }
}<|MERGE_RESOLUTION|>--- conflicted
+++ resolved
@@ -365,8 +365,9 @@
             panic!("Program not found in storage");
         }
     }
-<<<<<<< HEAD
-
+    fn send_value(&mut self, _from: ProgramId, _to: Option<ProgramId>, _value: u128) {
+        // "TODO https://github.com/gear-tech/gear/issues/644")
+    }
     fn store_new_programs(
         &mut self,
         program_candidates_data: BTreeMap<CodeHash, Vec<(ProgramId, MessageId)>>,
@@ -376,9 +377,5 @@
                 todo!("todo [sab]")
             }
         }
-=======
-    fn send_value(&mut self, _from: ProgramId, _to: Option<ProgramId>, _value: u128) {
-        todo!("TODO https://github.com/gear-tech/gear/issues/644")
->>>>>>> 9cc70eb1
     }
 }