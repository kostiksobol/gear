// This file is part of Gear.

// Copyright (C) 2021-2022 Gear Technologies Inc.
// SPDX-License-Identifier: GPL-3.0-or-later WITH Classpath-exception-2.0

// This program is free software: you can redistribute it and/or modify
// it under the terms of the GNU General Public License as published by
// the Free Software Foundation, either version 3 of the License, or
// (at your option) any later version.

// This program is distributed in the hope that it will be useful,
// but WITHOUT ANY WARRANTY; without even the implied warranty of
// MERCHANTABILITY or FITNESS FOR A PARTICULAR PURPOSE. See the
// GNU General Public License for more details.

// You should have received a copy of the GNU General Public License
// along with this program. If not, see <https://www.gnu.org/licenses/>.

use crate as pallet_gas;
use frame_support::{construct_runtime, parameter_types};
use frame_system as system;
use primitive_types::H256;
use sp_runtime::{
    testing::Header,
    traits::{BlakeTwo256, IdentityLookup},
};
use sp_std::convert::{TryFrom, TryInto};

type UncheckedExtrinsic = frame_system::mocking::MockUncheckedExtrinsic<Test>;
type Block = frame_system::mocking::MockBlock<Test>;

pub const ALICE: u64 = 1;
pub const BOB: u64 = 2;
pub const BLOCK_AUTHOR: u64 = 255;

// Configure a mock runtime to test the pallet.
construct_runtime!(
    pub enum Test where
        Block = Block,
        NodeBlock = Block,
        UncheckedExtrinsic = UncheckedExtrinsic,
    {
        System: system,
        Gas: pallet_gas,
        Balances: pallet_balances,
    }
);

impl pallet_balances::Config for Test {
    type MaxLocks = ();
    type MaxReserves = ();
    type ReserveIdentifier = [u8; 8];
    type Balance = u128;
    type DustRemoval = ();
    type Event = Event;
    type ExistentialDeposit = ExistentialDeposit;
    type AccountStore = System;
    type WeightInfo = ();
}

parameter_types! {
    pub const BlockHashCount: u64 = 250;
    pub const SS58Prefix: u8 = 42;
    pub const ExistentialDeposit: u64 = 1;
}

impl system::Config for Test {
    type BaseCallFilter = frame_support::traits::Everything;
    type BlockWeights = ();
    type BlockLength = ();
    type DbWeight = ();
<<<<<<< HEAD
    type Origin = Origin;
    type Call = Call;
=======
    type RuntimeOrigin = RuntimeOrigin;
    type RuntimeCall = RuntimeCall;
>>>>>>> ae09f618
    type Index = u64;
    type BlockNumber = u64;
    type Hash = H256;
    type Hashing = BlakeTwo256;
    type AccountId = u64;
    type Lookup = IdentityLookup<Self::AccountId>;
    type Header = Header;
    type Event = Event;
    type BlockHashCount = BlockHashCount;
    type Version = ();
    type PalletInfo = PalletInfo;
    type AccountData = pallet_balances::AccountData<u128>;
    type OnNewAccount = ();
    type OnKilledAccount = ();
    type SystemWeightInfo = ();
    type SS58Prefix = SS58Prefix;
    type OnSetCode = ();
    type MaxConsumers = frame_support::traits::ConstU32<16>;
}

impl pallet_gas::Config for Test {
    type BlockGasLimit = ();
}

// Build genesis storage according to the mock runtime.
pub fn new_test_ext() -> sp_io::TestExternalities {
    let mut t = system::GenesisConfig::default()
        .build_storage::<Test>()
        .unwrap();

    pallet_balances::GenesisConfig::<Test> {
        balances: vec![
            (ALICE, 100_000_000_u128),
            (BOB, 2_u128),
            (BLOCK_AUTHOR, 1_u128),
        ],
    }
    .assimilate_storage(&mut t)
    .unwrap();

    let mut ext = sp_io::TestExternalities::new(t);
    ext.execute_with(|| System::set_block_number(1));
    ext
}<|MERGE_RESOLUTION|>--- conflicted
+++ resolved
@@ -69,13 +69,8 @@
     type BlockWeights = ();
     type BlockLength = ();
     type DbWeight = ();
-<<<<<<< HEAD
-    type Origin = Origin;
-    type Call = Call;
-=======
     type RuntimeOrigin = RuntimeOrigin;
     type RuntimeCall = RuntimeCall;
->>>>>>> ae09f618
     type Index = u64;
     type BlockNumber = u64;
     type Hash = H256;
