--- conflicted
+++ resolved
@@ -8700,32 +8700,23 @@
             (msg_id, msg_block_number)
         };
 
-        let (lock_owner_msg_id, _lock_owner_msg_block_number) = send_command_to_waiter(
-<<<<<<< HEAD
-            WaiterCommand::MxLock(u32::MAX, MxLockContinuation::SleepFor(4)),
-        );
-
-        let (lock_rival_1_msg_id, _) =
-            send_command_to_waiter(WaiterCommand::MxLock(u32::MAX, MxLockContinuation::Nothing));
+        let (lock_owner_msg_id, _lock_owner_msg_block_number) =
+            send_command_to_waiter(WaiterCommand::MxLock(
+                u32::MAX,
+                MxLockContinuation::General(LockContinuation::SleepFor(4)),
+            ));
+
+        let (lock_rival_1_msg_id, _) = send_command_to_waiter(WaiterCommand::MxLock(
+            u32::MAX,
+            MxLockContinuation::General(LockContinuation::Nothing),
+        ));
 
         send_command_to_waiter(WaiterCommand::WakeUp(lock_rival_1_msg_id.into()));
 
-        let (lock_rival_2_msg_id, _) =
-            send_command_to_waiter(WaiterCommand::MxLock(u32::MAX, MxLockContinuation::Nothing));
-=======
-            WaiterCommand::MxLock(MxLockContinuation::General(LockContinuation::SleepFor(4))),
-        );
-
-        let (lock_rival_1_msg_id, _) = send_command_to_waiter(WaiterCommand::MxLock(
+        let (lock_rival_2_msg_id, _) = send_command_to_waiter(WaiterCommand::MxLock(
+            u32::MAX,
             MxLockContinuation::General(LockContinuation::Nothing),
         ));
-
-        send_command_to_waiter(WaiterCommand::WakeUp(lock_rival_1_msg_id.into()));
-
-        let (lock_rival_2_msg_id, _) = send_command_to_waiter(WaiterCommand::MxLock(
-            MxLockContinuation::General(LockContinuation::Nothing),
-        ));
->>>>>>> a45175c9
 
         assert!(WaitlistOf::<Test>::contains(
             &waiter_prog_id,
@@ -8885,7 +8876,9 @@
 
 #[test]
 fn mx_lock_ownership_exceedance() {
-    use demo_waiter::{Command as WaiterCommand, MxLockContinuation, WASM_BINARY as WAITER_WASM};
+    use demo_waiter::{
+        Command as WaiterCommand, LockContinuation, MxLockContinuation, WASM_BINARY as WAITER_WASM,
+    };
 
     const LOCK_HOLD_DURATION: u32 = 3;
 
@@ -8935,7 +8928,7 @@
 
                     let (lock_msg_id, _) = send_command_to_waiter(WaiterCommand::MxLock(
                         1,
-                        MxLockContinuation::Nothing,
+                        MxLockContinuation::General(LockContinuation::Nothing),
                     ));
 
                     assert_lock_result(command_msg_id, lock_msg_id);
@@ -8957,75 +8950,9 @@
         // Msg1 acquires lock and goes into waitlist
         // Msg2 acquires the lock after Msg1's lock ownership time has exceeded
         run_test_case(
-            WaiterCommand::MxLock(LOCK_HOLD_DURATION, MxLockContinuation::Wait),
-            LOCK_HOLD_DURATION,
-            &|command_msg_id| {
-                assert!(WaitlistOf::<Test>::contains(
-                    &waiter_prog_id,
-                    &command_msg_id
-                ));
-            },
-            &|command_msg_id, lock_msg_id| {
-                assert_failed(
-                    command_msg_id,
-                    get_lock_ownership_exceeded_trap(command_msg_id),
-                );
-                assert_succeed(lock_msg_id);
-            },
-        );
-
-        // Msg1 acquires lock and goes into waitlist
-        // Msg2 fails to acquire the lock because Msg1's lock ownership time has not exceeded
-        run_test_case(
-            WaiterCommand::MxLock(LOCK_HOLD_DURATION, MxLockContinuation::Wait),
-            LOCK_HOLD_DURATION - 1,
-            &|command_msg_id| {
-                assert!(WaitlistOf::<Test>::contains(
-                    &waiter_prog_id,
-                    &command_msg_id
-                ));
-            },
-            &|command_msg_id, lock_msg_id| {
-                assert!(WaitlistOf::<Test>::contains(
-                    &waiter_prog_id,
-                    &command_msg_id
-                ));
-                assert!(WaitlistOf::<Test>::contains(&waiter_prog_id, &lock_msg_id));
-            },
-        );
-
-        // Msg1 acquires lock and forgets its lock guard
-        // Msg2 acquires the lock after Msg1's lock ownership time has exceeded
-        run_test_case(
-            WaiterCommand::MxLock(LOCK_HOLD_DURATION, MxLockContinuation::Forget),
-            LOCK_HOLD_DURATION,
-            &|command_msg_id| {
-                assert_succeed(command_msg_id);
-            },
-            &|_command_msg_id, lock_msg_id| {
-                assert_succeed(lock_msg_id);
-            },
-        );
-
-        // Msg1 acquires lock and forgets its lock guard
-        // Msg2 fails to acquire the lock because Msg1's lock ownership time has not exceeded
-        run_test_case(
-            WaiterCommand::MxLock(LOCK_HOLD_DURATION, MxLockContinuation::Forget),
-            LOCK_HOLD_DURATION - 1,
-            &|command_msg_id| {
-                assert_succeed(command_msg_id);
-            },
-            &|_command_msg_id, lock_msg_id| {
-                assert!(WaitlistOf::<Test>::contains(&waiter_prog_id, &lock_msg_id));
-            },
-        );
-
-        // Msg1 acquires lock and goes into sleep for longer than its lock ownership time
-        // Msg2 acquires the lock after Msg1's lock ownership time has exceeded
-        run_test_case(
             WaiterCommand::MxLock(
                 LOCK_HOLD_DURATION,
-                MxLockContinuation::SleepFor(LOCK_HOLD_DURATION * 2),
+                MxLockContinuation::General(LockContinuation::Wait),
             ),
             LOCK_HOLD_DURATION,
             &|command_msg_id| {
@@ -9043,12 +8970,90 @@
             },
         );
 
+        // Msg1 acquires lock and goes into waitlist
+        // Msg2 fails to acquire the lock because Msg1's lock ownership time has not exceeded
+        run_test_case(
+            WaiterCommand::MxLock(
+                LOCK_HOLD_DURATION,
+                MxLockContinuation::General(LockContinuation::Wait),
+            ),
+            LOCK_HOLD_DURATION - 1,
+            &|command_msg_id| {
+                assert!(WaitlistOf::<Test>::contains(
+                    &waiter_prog_id,
+                    &command_msg_id
+                ));
+            },
+            &|command_msg_id, lock_msg_id| {
+                assert!(WaitlistOf::<Test>::contains(
+                    &waiter_prog_id,
+                    &command_msg_id
+                ));
+                assert!(WaitlistOf::<Test>::contains(&waiter_prog_id, &lock_msg_id));
+            },
+        );
+
+        // Msg1 acquires lock and forgets its lock guard
+        // Msg2 acquires the lock after Msg1's lock ownership time has exceeded
+        run_test_case(
+            WaiterCommand::MxLock(
+                LOCK_HOLD_DURATION,
+                MxLockContinuation::General(LockContinuation::Forget),
+            ),
+            LOCK_HOLD_DURATION,
+            &|command_msg_id| {
+                assert_succeed(command_msg_id);
+            },
+            &|_command_msg_id, lock_msg_id| {
+                assert_succeed(lock_msg_id);
+            },
+        );
+
+        // Msg1 acquires lock and forgets its lock guard
+        // Msg2 fails to acquire the lock because Msg1's lock ownership time has not exceeded
+        run_test_case(
+            WaiterCommand::MxLock(
+                LOCK_HOLD_DURATION,
+                MxLockContinuation::General(LockContinuation::Forget),
+            ),
+            LOCK_HOLD_DURATION - 1,
+            &|command_msg_id| {
+                assert_succeed(command_msg_id);
+            },
+            &|_command_msg_id, lock_msg_id| {
+                assert!(WaitlistOf::<Test>::contains(&waiter_prog_id, &lock_msg_id));
+            },
+        );
+
+        // Msg1 acquires lock and goes into sleep for longer than its lock ownership time
+        // Msg2 acquires the lock after Msg1's lock ownership time has exceeded
+        run_test_case(
+            WaiterCommand::MxLock(
+                LOCK_HOLD_DURATION,
+                MxLockContinuation::General(LockContinuation::SleepFor(LOCK_HOLD_DURATION * 2)),
+            ),
+            LOCK_HOLD_DURATION,
+            &|command_msg_id| {
+                assert!(WaitlistOf::<Test>::contains(
+                    &waiter_prog_id,
+                    &command_msg_id
+                ));
+            },
+            &|command_msg_id, lock_msg_id| {
+                assert_failed(
+                    command_msg_id,
+                    get_lock_ownership_exceeded_trap(command_msg_id),
+                );
+                assert_succeed(lock_msg_id);
+            },
+        );
+
         // Msg1 acquires lock and goes into sleep for longer than its lock ownership time
         // Msg2 fails to acquire the lock because Msg1's lock ownership time has not exceeded
         run_test_case(
             WaiterCommand::MxLock(
                 LOCK_HOLD_DURATION,
-                MxLockContinuation::SleepFor(LOCK_HOLD_DURATION * 2),
+                MxLockContinuation::General(LockContinuation::SleepFor(LOCK_HOLD_DURATION * 2)),
             ),
             LOCK_HOLD_DURATION - 1,
             &|command_msg_id| {
