--- conflicted
+++ resolved
@@ -149,14 +149,6 @@
 
         let id = program.id().into_origin();
 
-<<<<<<< HEAD
-        let code_hash: H256 = sp_io::hashing::blake2_256(program.code()).into();
-
-        // todo [sab] remove? copy paste from Tx calls
-        common::set_code(code_hash, program.code());
-
-=======
->>>>>>> 17b3a98e
         let program = common::ActiveProgram {
             static_pages: program.static_pages(),
             nonce: program.message_nonce(),
