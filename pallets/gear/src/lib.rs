--- conflicted
+++ resolved
@@ -482,9 +482,6 @@
 
             // Decide whether queue processing should be scheduled or skipped for current block
 
-<<<<<<< HEAD
-            Weight::zero()
-=======
             // If some forcing mode is on
             match ForceQueue::<T>::get() {
                 Forcing::ForceNone => {
@@ -505,7 +502,6 @@
                 }
                 _ => T::DbWeight::get().reads(1),
             }
->>>>>>> 06271b3d
         }
 
         /// Finalization
@@ -530,52 +526,11 @@
         }
     }
 
-<<<<<<< HEAD
-        /// Queue processing occurs after all normal extrinsics in the block
-        ///
-        /// There should always remain enough weight for this hook to be invoked
-        fn on_idle(bn: BlockNumberFor<T>, remaining_weight: Weight) -> Weight {
-            log::debug!(
-                target: "runtime::gear",
-                "⚙️ Queue and tasks processing of block #{:?} with weight='{:?}'",
-                bn,
-                remaining_weight,
-            );
-
-            // Adjust the block gas allowance based on actual remaining weight.
-            //
-            // This field already was affected by gas pallet within the block,
-            // so we don't need to include that db write.
-            GasAllowanceOf::<T>::put(remaining_weight.ref_time());
-
-            // Ext manager creation.
-            // It will be processing messages execution results following its `JournalHandler` trait implementation.
-            // It also will handle delayed tasks following `TasksHandler`.
-            let mut ext_manager = Default::default();
-
-            // Processing regular and delayed tasks.
-            Self::process_tasks(&mut ext_manager);
-
-            // Processing message queue.
-            Self::process_queue(ext_manager);
-
-            // Calculating weight burned within the block.
-            let weight =
-                remaining_weight.saturating_sub(Weight::from_ref_time(GasAllowanceOf::<T>::get()));
-
-            log::debug!(
-                target: "runtime::gear",
-                "⚙️ Weight '{:?}' burned in block #{:?}",
-                weight,
-                bn,
-            );
-=======
     #[cfg_attr(feature = "std", derive(Default))]
     #[pallet::genesis_config]
     pub struct GenesisConfig {
         pub force_queue: Forcing,
     }
->>>>>>> 06271b3d
 
     #[pallet::genesis_build]
     impl<T: Config> GenesisBuild<T> for GenesisConfig {
