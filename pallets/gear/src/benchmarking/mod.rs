// This file is part of Gear.

// Copyright (C) 2022-2023 Gear Technologies Inc.
// SPDX-License-Identifier: GPL-3.0-or-later WITH Classpath-exception-2.0

// This program is free software: you can redistribute it and/or modify
// it under the terms of the GNU General Public License as published by
// the Free Software Foundation, either version 3 of the License, or
// (at your option) any later version.

// This program is distributed in the hope that it will be useful,
// but WITHOUT ANY WARRANTY; without even the implied warranty of
// MERCHANTABILITY or FITNESS FOR A PARTICULAR PURPOSE. See the
// GNU General Public License for more details.

// You should have received a copy of the GNU General Public License
// along with this program. If not, see <https://www.gnu.org/licenses/>.

//! Benchmarks for the gear pallet
//!
//! ## i32const benchmarking
//! Wasmer has many optimizations, that optimize i32const usage,
//! so calculate this instruction constant weight is not easy.
//! Because of this we suppose that i32const instruction has weight = 0,
//! in cases we subtract its weight from benchmark weight to calculate
//! benched instruction weight. But also we suppose i32const == i64const,
//! when we calculate block code weight. This is more safe solution,
//! but also more expensive.
//!
//! ## Drop, Block, End
//! This is virtual instruction for wasmer, they aren't really generated in target code,
//! the only thing they do - wasmer take them in account, when compiles wasm code.
//! So, we suppose this instruction have weight 0.

#![cfg(feature = "runtime-benchmarks")]

#[allow(dead_code)]
mod code;
mod sandbox;

mod syscalls;
mod utils;
use syscalls::Benches;

mod tests;
use tests::syscalls_integrity;

use self::{
    code::{
        body::{self, DynInstr::*},
        max_pages, ImportedMemory, Location, ModuleDefinition, TableSegment, WasmModule,
        OFFSET_AUX,
    },
    sandbox::Sandbox,
};
use crate::{
<<<<<<< HEAD
    manager::ExtManager, pallet, schedule::INSTR_BENCHMARK_BATCH_SIZE, BTreeMap, BalanceOf,
    BenchmarkStorage, Call, Config, Event, ExecutionEnvironment, Ext as Externalities,
    GasHandlerOf, MailboxOf, Pallet as Gear, Pallet, ProgramStorageOf, QueueOf, Schedule,
=======
    manager::ExtManager, pallet, schedule::INSTR_BENCHMARK_BATCH_SIZE, BalanceOf, BenchmarkStorage,
    Call, Config, Event, ExecutionEnvironment, Ext as Externalities, GasHandlerOf, MailboxOf,
    Pallet as Gear, Pallet, ProgramStorageOf, QueueOf, RentFreePeriodOf, ResumeMinimalPeriodOf,
    Schedule,
};
use ::alloc::{
    collections::{BTreeMap, BTreeSet},
    vec,
>>>>>>> 6eca4e93
};
use common::{
    self, benchmarking,
    paused_program_storage::SessionId,
    storage::{Counter, *},
    ActiveProgram, CodeMetadata, CodeStorage, GasPrice, GasTree, Origin, PausedProgramStorage,
    ProgramStorage, ReservableTree,
};
use core::convert::TryInto;
use core_processor::{
    common::{DispatchOutcome, JournalNote},
    configs::{BlockConfig, PageCosts, TESTS_MAX_PAGES_NUMBER},
    ProcessExecutionContext, ProcessorContext, ProcessorExternalities,
};
use frame_benchmarking::{benchmarks, whitelisted_caller};
use frame_support::{
    codec::Encode,
    traits::{Currency, Get, Hooks, ReservableCurrency},
};
use frame_system::{Pallet as SystemPallet, RawOrigin};
use gear_backend_common::Environment;
use gear_core::{
    code::{Code, CodeAndId},
    gas::{GasAllowanceCounter, GasCounter, ValueCounter},
    ids::{CodeId, MessageId, ProgramId},
    memory::{
        AllocationsContext, GearPage, PageBuf, PageU32Size, WasmPage, GEAR_PAGE_SIZE,
        WASM_PAGE_SIZE,
    },
    message::{ContextSettings, DispatchKind, MessageContext},
    reservation::GasReserver,
};
use gear_core_errors::*;
use gear_wasm_instrument::{
    parity_wasm::elements::{BlockType, BrTableData, Instruction, SignExtInstruction, ValueType},
    syscalls::SysCallName,
};
use pallet_authorship::Pallet as AuthorshipPallet;
use sp_consensus_babe::{
    digests::{PreDigest, SecondaryPlainPreDigest},
    Slot, BABE_ENGINE_ID,
};
use sp_core::H256;
use sp_runtime::{
    traits::{Bounded, CheckedAdd, One, UniqueSaturatedInto, Zero},
    Digest, DigestItem, Perbill,
};
use sp_std::prelude::*;

const MAX_PAYLOAD_LEN: u32 = 32 * 64 * 1024;
const MAX_PAYLOAD_LEN_KB: u32 = MAX_PAYLOAD_LEN / 1024;
const MAX_PAGES: u32 = 512;

/// How many batches we do per API benchmark.
const API_BENCHMARK_BATCHES: u32 = 20;

/// How many batches we do per Instruction benchmark.
const INSTR_BENCHMARK_BATCHES: u32 = 50;

const DEFAULT_SEED: u32 = 100;
const GAS_LIMIT_EXT: u64 = 100_000_000;
const DEPOSIT_AMOUNT: u64 = 100_000_000_000_000;

// Initializes new block.
fn init_block<T: Config>(previous: Option<T::BlockNumber>)
where
    T::AccountId: Origin,
{
    // All blocks are to be authored by validator at index 0
    let slot = Slot::from(0);
    let pre_digest = Digest {
        logs: vec![DigestItem::PreRuntime(
            BABE_ENGINE_ID,
            PreDigest::SecondaryPlain(SecondaryPlainPreDigest {
                slot,
                authority_index: 0,
            })
            .encode(),
        )],
    };

    let bn = previous
        .unwrap_or_else(Zero::zero)
        .checked_add(&One::one())
        .expect("overflow");

    SystemPallet::<T>::initialize(&bn, &SystemPallet::<T>::parent_hash(), &pre_digest);
    SystemPallet::<T>::set_block_number(bn);
    SystemPallet::<T>::on_initialize(bn);
    AuthorshipPallet::<T>::on_initialize(bn);
}

// Initializes block and runs queue processing.
fn process_queue<T: Config>()
where
    T::AccountId: Origin,
{
    init_block::<T>(None);

    Gear::<T>::process_queue(Default::default());
}

fn default_processor_context<T: Config>() -> ProcessorContext {
    ProcessorContext {
        gas_counter: GasCounter::new(0),
        gas_allowance_counter: GasAllowanceCounter::new(0),
        gas_reserver: GasReserver::new(
            Default::default(),
            0,
            Default::default(),
            T::ReservationsLimit::get(),
        ),
        system_reservation: None,
        value_counter: ValueCounter::new(0),
        allocations_context: AllocationsContext::new(
            Default::default(),
            Default::default(),
            Default::default(),
        ),
        message_context: MessageContext::new(
            Default::default(),
            Default::default(),
            ContextSettings::new(0, 0, 0, 0, 0, 0),
        ),
        block_info: Default::default(),
        max_pages: TESTS_MAX_PAGES_NUMBER.into(),
        page_costs: PageCosts::new_for_tests(),
        existential_deposit: 0,
        program_id: Default::default(),
        program_candidates_data: Default::default(),
        program_rents: Default::default(),
        host_fn_weights: Default::default(),
        forbidden_funcs: Default::default(),
        mailbox_threshold: 0,
        waitlist_cost: 0,
        dispatch_hold_cost: 0,
        reserve_for: 0,
        reservation: 0,
        random_data: ([0u8; 32].to_vec(), 0),
        rent_cost: 0,
    }
}

fn verify_process(notes: Vec<JournalNote>) {
    assert!(
        !notes.is_empty(),
        "Journal notes cannot be empty after execution"
    );

    let mut pages_data = BTreeMap::new();

    for note in notes {
        match note {
            JournalNote::MessageDispatched {
                outcome: DispatchOutcome::InitFailure { .. } | DispatchOutcome::MessageTrap { .. },
                ..
            } => {
                panic!("Process was not successful")
            }
            JournalNote::UpdatePage {
                page_number, data, ..
            } => {
                pages_data.insert(page_number, data);
            }
            _ => {}
        }
    }
}

fn run_process<T>(exec: Exec<T>) -> Vec<JournalNote>
where
    T: Config,
    T::AccountId: Origin,
{
    core_processor::process::<ExecutionEnvironment>(
        &exec.block_config,
        exec.context,
        exec.random_data,
        exec.memory_pages,
    )
    .unwrap_or_else(|e| unreachable!("core-processor logic invalidated: {}", e))
}

fn resume_session_prepare<T: Config>(
    c: u32,
    program_id: ProgramId,
    program: ActiveProgram<T::BlockNumber>,
    caller: T::AccountId,
    memory_page: &PageBuf,
) -> (SessionId, Vec<(GearPage, PageBuf)>)
where
    T::AccountId: Origin,
{
    ProgramStorageOf::<T>::pause_program(program_id, 100u32.into()).unwrap();

    Gear::<T>::resume_session_init(
        RawOrigin::Signed(caller).into(),
        program_id,
        program.allocations,
        CodeId::from_origin(program.code_hash),
    )
    .expect("failed to start resume session");

    let event_record = SystemPallet::<T>::events().pop().unwrap();
    let event = <<T as pallet::Config>::RuntimeEvent as From<_>>::from(event_record.event);
    let event: Result<Event<T>, _> = event.try_into();
    let session_id = match event {
        Ok(Event::ProgramResumeSessionStarted { session_id, .. }) => session_id,
        _ => unreachable!(),
    };

    let memory_pages = {
        let mut pages = Vec::with_capacity(c as usize);
        for i in 0..c {
            pages.push((GearPage::from(i as u16), memory_page.clone()));
        }

        pages
    };

    (session_id, memory_pages)
}

/// An instantiated and deployed program.
#[derive(Clone)]
struct Program<T: Config> {
    addr: H256,
    caller: T::AccountId,
}

impl<T: Config> Program<T>
where
    T: Config,
    T::AccountId: Origin,
{
    /// Create new program and use a default account id as instantiator.
    fn new(module: WasmModule<T>, data: Vec<u8>) -> Result<Program<T>, &'static str> {
        Self::with_index(0, module, data)
    }

    /// Create new program and use an account id derived from the supplied index as instantiator.
    fn with_index(
        index: u32,
        module: WasmModule<T>,
        data: Vec<u8>,
    ) -> Result<Program<T>, &'static str> {
        Self::with_caller(
            benchmarking::account("instantiator", index, 0),
            module,
            data,
        )
    }

    /// Create new program and use the supplied `caller` as instantiator.
    fn with_caller(
        caller: T::AccountId,
        module: WasmModule<T>,
        data: Vec<u8>,
    ) -> Result<Program<T>, &'static str> {
        let value = <T as pallet::Config>::Currency::minimum_balance();
        <T as pallet::Config>::Currency::make_free_balance_be(&caller, caller_funding::<T>());
        let salt = vec![0xff];
        let addr = ProgramId::generate(module.hash, &salt).into_origin();

        Gear::<T>::upload_program_raw(
            RawOrigin::Signed(caller.clone()).into(),
            module.code,
            salt,
            data,
            250_000_000_000,
            value,
        )?;

        process_queue::<T>();

        let result = Program { caller, addr };

        Ok(result)
    }
}

/// The funding that each account that either calls or instantiates programs is funded with.
fn caller_funding<T: pallet::Config>() -> BalanceOf<T> {
    BalanceOf::<T>::max_value() / 2u32.into()
}

pub struct Exec<T: Config> {
    #[allow(unused)]
    ext_manager: ExtManager<T>,
    block_config: BlockConfig,
    context: ProcessExecutionContext,
    random_data: (Vec<u8>, u32),
    memory_pages: BTreeMap<GearPage, PageBuf>,
}

benchmarks! {

    where_clause { where
        T::AccountId: Origin,
        T: pallet_gear_voucher::Config,
    }

    #[extra]
    check_all {
        syscalls_integrity::main_test::<T>();
        #[cfg(feature = "lazy-pages")]
        {
            tests::lazy_pages::lazy_pages_charging::<T>();
            tests::lazy_pages::lazy_pages_charging_special::<T>();
            tests::lazy_pages::lazy_pages_gas_exceed::<T>();
        }
    } : {}

    #[extra]
    check_lazy_pages_all {
        #[cfg(feature = "lazy-pages")]
        {
            tests::lazy_pages::lazy_pages_charging::<T>();
            tests::lazy_pages::lazy_pages_charging_special::<T>();
            tests::lazy_pages::lazy_pages_gas_exceed::<T>();
        }
    } : {}

    #[extra]
    check_syscalls_integrity {
        syscalls_integrity::main_test::<T>();
    }: {}

    #[extra]
    check_lazy_pages_charging {
        #[cfg(feature = "lazy-pages")]
        tests::lazy_pages::lazy_pages_charging::<T>();
    }: {}

    #[extra]
    check_lazy_pages_charging_special {
        #[cfg(feature = "lazy-pages")]
        tests::lazy_pages::lazy_pages_charging_special::<T>();
    }: {}

    #[extra]
    check_lazy_pages_gas_exceed {
        #[cfg(feature = "lazy-pages")]
        tests::lazy_pages::lazy_pages_gas_exceed::<T>();
    }: {}

    // This bench uses `StorageMap` as a storage, due to the fact that
    // the most of the gear storages represented with this type.
    db_write_per_kb {
        // Code is the biggest data could be written into storage in gear runtime.
        let c in 0 .. T::Schedule::get().limits.code_len / 1024;

        // Data to be written.
        let data = vec![c as u8; 1024 * c as usize];
    }: {
        // Inserting data into the storage.
        BenchmarkStorage::<T>::insert(c, data);
    }

    // This bench uses `StorageMap` as a storage, due to the fact that
    // the most of the gear storages represented with this type.
    db_read_per_kb {
        // Code is the biggest data could be written into storage in gear runtime.
        let c in 0 .. T::Schedule::get().limits.code_len / 1024;

        // Data to be queried further.
        let data = vec![c as u8; 1024 * c as usize];

        // Placing data in storage to be able to query it.
        BenchmarkStorage::<T>::insert(c, data);
    }: {
        // Querying data from storage.
        BenchmarkStorage::<T>::get(c).expect("Infallible: Key not found in storage");
    }

    // `c`: Size of the code in kilobytes.
    instantiate_module_per_kb {
        let c in 0 .. T::Schedule::get().limits.code_len / 1024;

        let WasmModule { code, .. } = WasmModule::<T>::sized(c * 1024, Location::Init);
    }: {
        let ext = Externalities::new(default_processor_context::<T>());
        ExecutionEnvironment::new(ext, &code, DispatchKind::Init, Default::default(), max_pages::<T>().into()).unwrap();
    }

    claim_value_non_zero_value {
        let caller = benchmarking::account("caller", 0, 0);
        <T as pallet::Config>::Currency::deposit_creating(&caller, DEPOSIT_AMOUNT.unique_saturated_into());
        let program_id = benchmarking::account::<T::AccountId>("program", 0, DEFAULT_SEED);
        <T as pallet::Config>::Currency::deposit_creating(&program_id, DEPOSIT_AMOUNT.unique_saturated_into());
        let code = benchmarking::generate_wasm2(16.into()).unwrap();
        benchmarking::set_program::<ProgramStorageOf::<T>, _>(ProgramId::from_origin(program_id.clone().into_origin()), code, 1.into());
        let original_message_id = MessageId::from_origin(benchmarking::account::<T::AccountId>("message", 0, DEFAULT_SEED).into_origin());
        let gas_limit = 50000;
        let value = 10000u32.into();
        GasHandlerOf::<T>::create(program_id.clone(), original_message_id, gas_limit).expect("Failed to create gas handler");
        <T as pallet::Config>::Currency::reserve(&program_id, <T as pallet::Config>::GasPrice::gas_price(gas_limit) + value).expect("Failed to reserve");
        MailboxOf::<T>::insert(gear_core::message::StoredMessage::new(
            original_message_id,
            ProgramId::from_origin(program_id.into_origin()),
            ProgramId::from_origin(caller.clone().into_origin()),
            Default::default(),
            value.unique_saturated_into(),
            None,
        ).try_into().unwrap_or_else(|_| unreachable!("Signal message sent to user")), u32::MAX.unique_saturated_into()).expect("Error during mailbox insertion");

        init_block::<T>(None);
    }: claim_value(RawOrigin::Signed(caller.clone()), original_message_id)
    verify {
        assert!(MailboxOf::<T>::is_empty(&caller));
    }

    claim_value_zero_value {
        let caller = benchmarking::account("caller", 0, 0);
        <T as pallet::Config>::Currency::deposit_creating(&caller, DEPOSIT_AMOUNT.unique_saturated_into());

        let program_id = benchmarking::account::<T::AccountId>("program", 0, DEFAULT_SEED);
        <T as pallet::Config>::Currency::deposit_creating(&program_id, DEPOSIT_AMOUNT.unique_saturated_into());

        let code = benchmarking::generate_wasm2(16.into()).unwrap();
        benchmarking::set_program::<ProgramStorageOf::<T>, _>(ProgramId::from_origin(program_id.clone().into_origin()), code, 1.into());

        let original_message_id = MessageId::from_origin(benchmarking::account::<T::AccountId>("message", 0, DEFAULT_SEED).into_origin());
        let gas_limit = 50000;
        GasHandlerOf::<T>::create(program_id.clone(), original_message_id, gas_limit).expect("Failed to create gas handler");
        <T as pallet::Config>::Currency::reserve(&program_id, <T as pallet::Config>::GasPrice::gas_price(gas_limit)).expect("Failed to reserve");
        MailboxOf::<T>::insert(gear_core::message::StoredMessage::new(
            original_message_id,
            ProgramId::from_origin(program_id.into_origin()),
            ProgramId::from_origin(caller.clone().into_origin()),
            Default::default(),
            0.unique_saturated_into(),
            None,
        ), u32::MAX.unique_saturated_into()).expect("Error during mailbox insertion");

        init_block::<T>(None);
    }: claim_value(RawOrigin::Signed(caller.clone()), original_message_id)
    verify {
<<<<<<< HEAD
=======
        let auto_reply = QueueOf::<T>::dequeue().expect("Error in algorithm").expect("Element should be");
        assert!(auto_reply.payload_bytes().is_empty());
        assert_eq!(auto_reply.reply_details().expect("Should be").to_reply_code(), ReplyCode::Success(SuccessReplyReason::Auto));
>>>>>>> 6eca4e93
        assert!(MailboxOf::<T>::is_empty(&caller));
    }

    pay_program_rent {
        let caller = benchmarking::account("caller", 0, 0);
        <T as pallet::Config>::Currency::deposit_creating(&caller, 200_000_000_000_000u128.unique_saturated_into());
        let minimum_balance = <T as pallet::Config>::Currency::minimum_balance();
        let code = benchmarking::generate_wasm2(16.into()).unwrap();
        let salt = vec![];
        let program_id = ProgramId::generate(CodeId::generate(&code), &salt);
        Gear::<T>::upload_program(RawOrigin::Signed(caller.clone()).into(), code, salt, b"init_payload".to_vec(), 10_000_000_000, 0u32.into()).expect("submit program failed");

        let block_count = 1_000u32.into();

        init_block::<T>(None);
    }: _(RawOrigin::Signed(caller.clone()), program_id, block_count)
    verify {
        let program: ActiveProgram<_> = ProgramStorageOf::<T>::get_program(program_id)
            .expect("program should exist")
            .try_into()
            .expect("program should be active");
        assert_eq!(program.expiration_block, RentFreePeriodOf::<T>::get() + block_count);
    }

    resume_session_init {
        let caller = benchmarking::account("caller", 0, 0);
        <T as pallet::Config>::Currency::deposit_creating(&caller, 200_000_000_000_000u128.unique_saturated_into());
        let code = benchmarking::generate_wasm2(16.into()).unwrap();
        let salt = vec![];
        let program_id = ProgramId::generate(CodeId::generate(&code), &salt);
        Gear::<T>::upload_program(RawOrigin::Signed(caller.clone()).into(), code, salt, b"init_payload".to_vec(), 10_000_000_000, 0u32.into()).expect("submit program failed");

        init_block::<T>(None);

        let program: ActiveProgram<_> = ProgramStorageOf::<T>::get_program(program_id)
            .expect("program should exist")
            .try_into()
            .expect("program should be active");
        ProgramStorageOf::<T>::pause_program(program_id, 100u32.into()).unwrap();
    }: _(RawOrigin::Signed(caller.clone()), program_id, program.allocations, CodeId::from_origin(program.code_hash))
    verify {
        assert!(ProgramStorageOf::<T>::paused_program_exists(&program_id));
        assert!(
            !Gear::<T>::is_active(program_id)
        );
        assert!(!ProgramStorageOf::<T>::program_exists(program_id));
    }

    resume_session_push {
        let c in 0 .. 16 * (WASM_PAGE_SIZE / GEAR_PAGE_SIZE) as u32;
        let caller = benchmarking::account("caller", 0, 0);
        <T as pallet::Config>::Currency::deposit_creating(&caller, 200_000_000_000_000u128.unique_saturated_into());
        let code = benchmarking::generate_wasm2(16.into()).unwrap();
        let salt = vec![];
        let program_id = ProgramId::generate(CodeId::generate(&code), &salt);
        Gear::<T>::upload_program(RawOrigin::Signed(caller.clone()).into(), code, salt, b"init_payload".to_vec(), 10_000_000_000, 0u32.into()).expect("submit program failed");

        init_block::<T>(None);

        let program: ActiveProgram<_> = ProgramStorageOf::<T>::get_program(program_id)
            .expect("program should exist")
            .try_into()
            .expect("program should be active");

        let memory_page = {
            let mut page = PageBuf::new_zeroed();
            page[0] = 1;

            page
        };

        let (session_id, memory_pages) = resume_session_prepare::<T>(c, program_id, program, caller.clone(), &memory_page);
    }: _(RawOrigin::Signed(caller.clone()), session_id, memory_pages)
    verify {
        assert!(
            matches!(ProgramStorageOf::<T>::resume_session_page_count(&session_id), Some(count) if count == c)
        );
        assert!(ProgramStorageOf::<T>::paused_program_exists(&program_id));
        assert!(
            !Gear::<T>::is_active(program_id)
        );
        assert!(!ProgramStorageOf::<T>::program_exists(program_id));
    }

    resume_session_commit {
        let c in 0 .. (MAX_PAGES - 1) * (WASM_PAGE_SIZE / GEAR_PAGE_SIZE) as u32;
        let caller = benchmarking::account("caller", 0, 0);
        <T as pallet::Config>::Currency::deposit_creating(&caller, 400_000_000_000_000u128.unique_saturated_into());
        let code = benchmarking::generate_wasm2(0.into()).unwrap();
        let salt = vec![];
        let program_id = ProgramId::generate(CodeId::generate(&code), &salt);
        Gear::<T>::upload_program(RawOrigin::Signed(caller.clone()).into(), code, salt, b"init_payload".to_vec(), 10_000_000_000, 0u32.into()).expect("submit program failed");

        init_block::<T>(None);

        let memory_page = {
            let mut page = PageBuf::new_zeroed();
            page[0] = 1;

            page
        };

        for i in 0 .. c {
            ProgramStorageOf::<T>::set_program_page_data(program_id, GearPage::from(i as u16), memory_page.clone());
        }

        let program: ActiveProgram<_> = ProgramStorageOf::<T>::update_active_program(program_id, |program| {
            program.pages_with_data = BTreeSet::from_iter((0..c).map(|i| GearPage::from(i as u16)));

            let wasm_pages = (c as usize * GEAR_PAGE_SIZE) / WASM_PAGE_SIZE;
            program.allocations = BTreeSet::from_iter((0..wasm_pages).map(|i| WasmPage::from(i as u16)));

            program.clone()
        }).expect("program should exist");

        let (session_id, memory_pages) = resume_session_prepare::<T>(c, program_id, program, caller.clone(), &memory_page);

        Gear::<T>::resume_session_push(RawOrigin::Signed(caller.clone()).into(), session_id, memory_pages).expect("failed to append memory pages");
    }: _(RawOrigin::Signed(caller.clone()), session_id, ResumeMinimalPeriodOf::<T>::get())
    verify {
        assert!(ProgramStorageOf::<T>::program_exists(program_id));
        assert!(
            Gear::<T>::is_active(program_id)
        );
        assert!(!ProgramStorageOf::<T>::paused_program_exists(&program_id));
    }

    // This constructs a program that is maximal expensive to instrument.
    // It creates a maximum number of metering blocks per byte.
    //
    // `c`: Size of the code in kilobytes.
    upload_code {
        let c in 0 .. Perbill::from_percent(49).mul_ceil(T::Schedule::get().limits.code_len) / 1024;
        let value = <T as pallet::Config>::Currency::minimum_balance();
        let caller = whitelisted_caller();
        <T as pallet::Config>::Currency::make_free_balance_be(&caller, caller_funding::<T>());
        let WasmModule { code, hash: code_id, .. } = WasmModule::<T>::sized(c * 1024, Location::Handle);
        let origin = RawOrigin::Signed(caller);

        init_block::<T>(None);
    }: _(origin, code)
    verify {
        assert!(<T as pallet::Config>::CodeStorage::exists(code_id));
    }

    // The size of the salt influences the runtime because is is hashed in order to
    // determine the program address.
    //
    // `s`: Size of the salt in kilobytes.
    create_program {
        let s in 0 .. code::max_pages::<T>() as u32 * 64 * 128;

        let caller = whitelisted_caller();
        let origin = RawOrigin::Signed(caller);

        let WasmModule { code, hash: code_id, .. } = WasmModule::<T>::dummy();
        Gear::<T>::upload_code(origin.into(), code).expect("submit code failed");

        let salt = vec![42u8; s as usize];
        let value = <T as pallet::Config>::Currency::minimum_balance();
        let caller = whitelisted_caller();
        <T as pallet::Config>::Currency::make_free_balance_be(&caller, caller_funding::<T>());
        let origin = RawOrigin::Signed(caller);

        init_block::<T>(None);
    }: _(origin, code_id, salt, vec![], GAS_LIMIT_EXT, value)
    verify {
        assert!(<T as pallet::Config>::CodeStorage::exists(code_id));
    }

    // This constructs a program that is maximal expensive to instrument.
    // It creates a maximum number of metering blocks per byte.
    // The size of the salt influences the runtime because is is hashed in order to
    // determine the program address.
    //
    // `c`: Size of the code in kilobytes.
    // `s`: Size of the salt in kilobytes.
    //
    // # Note
    //
    // We cannot let `c` grow to the maximum code size because the code is not allowed
    // to be larger than the maximum size **after instrumentation**.
    upload_program {
        let c in 0 .. Perbill::from_percent(49).mul_ceil(T::Schedule::get().limits.code_len) / 1024;
        let s in 0 .. code::max_pages::<T>() as u32 * 64 * 128;
        let salt = vec![42u8; s as usize];
        let value = <T as pallet::Config>::Currency::minimum_balance();
        let caller = whitelisted_caller();
        <T as pallet::Config>::Currency::make_free_balance_be(&caller, caller_funding::<T>());
        let WasmModule { code, hash, .. } = WasmModule::<T>::sized(c * 1024, Location::Handle);
        let origin = RawOrigin::Signed(caller);

        init_block::<T>(None);
    }: _(origin, code, salt, vec![], GAS_LIMIT_EXT, value)
    verify {
        assert!(matches!(QueueOf::<T>::dequeue(), Ok(Some(_))));
    }

    send_message_program_interaction {
        let p in 0 .. MAX_PAYLOAD_LEN;
        let caller = benchmarking::account("caller", 0, 0);
        <T as pallet::Config>::Currency::deposit_creating(&caller, DEPOSIT_AMOUNT.unique_saturated_into());
        let minimum_balance = <T as pallet::Config>::Currency::minimum_balance();
        let program_id = ProgramId::from_origin(benchmarking::account::<T::AccountId>("program", 0, DEFAULT_SEED).into_origin());
        let code = benchmarking::generate_wasm2(16.into()).unwrap();
        benchmarking::set_program::<ProgramStorageOf::<T>, _>(program_id, code, 1.into());
        let payload = vec![0_u8; p as usize];

        init_block::<T>(None);
    }: send_message(RawOrigin::Signed(caller), program_id, payload, GAS_LIMIT_EXT, minimum_balance)
    verify {
        assert!(matches!(QueueOf::<T>::dequeue(), Ok(Some(_))));
    }

<<<<<<< HEAD
    send_message_user_interaction {
        let p in 0 .. MAX_PAYLOAD_LEN;
        let caller = benchmarking::account("caller", 0, 0);
        <T as pallet::Config>::Currency::deposit_creating(&caller, DEPOSIT_AMOUNT.unique_saturated_into());
        let minimum_balance = <T as pallet::Config>::Currency::minimum_balance();
        let user_id = ProgramId::from(12345);
        let payload = vec![0_u8; p as usize];

        init_block::<T>(None);
    }: send_message(RawOrigin::Signed(caller.clone()), user_id, payload, GAS_LIMIT_EXT, minimum_balance)
    verify {
        assert!(matches!(QueueOf::<T>::dequeue(), Ok(None)));
        let user = T::AccountId::from_origin(user_id.into_origin());
        assert!(MailboxOf::<T>::is_empty(&user));
        let events = SystemPallet::<T>::events();
        assert!(events.into_iter().any(|e| {
            let rt_event: <T as Config>::RuntimeEvent = e.event.try_into().expect("Unable to convert an event");
            let event: Result<Event<T>, _> = rt_event.try_into();
            matches!(event, Ok(Event::UserMessageSent { expiration: None, .. }))
        }));
    }

    send_reply_non_zero_value {
=======
    send_message_with_voucher {
        let p in 0 .. MAX_PAYLOAD_LEN;

        let caller = benchmarking::account("caller", 0, 0);
        <T as pallet::Config>::Currency::deposit_creating(&caller, 100_000_000_000_000_u128.unique_saturated_into());
        let minimum_balance = <T as pallet::Config>::Currency::minimum_balance();
        let program_id = ProgramId::from_origin(benchmarking::account::<T::AccountId>("program", 0, 100).into_origin());
        let code = benchmarking::generate_wasm2(16.into()).unwrap();
        benchmarking::set_program::<ProgramStorageOf::<T>, _>(program_id, code, 1.into());
        let payload = vec![0_u8; p as usize];

        // Add voucher for the (caller, program_id) pair
        let voucher_id = pallet_gear_voucher::Pallet::<T>::voucher_account_id(&caller, &program_id);
        <T as pallet::Config>::Currency::deposit_creating(&voucher_id, 100_000_000_000_000_u128.unique_saturated_into());

        init_block::<T>(None);
    }: _(RawOrigin::Signed(caller), program_id, payload, 100_000_000_u64, minimum_balance)
    verify {
        assert!(matches!(QueueOf::<T>::dequeue(), Ok(Some(_))));
    }

    send_reply {
>>>>>>> 6eca4e93
        let p in 0 .. MAX_PAYLOAD_LEN;
        let caller = benchmarking::account("caller", 0, 0);
        <T as pallet::Config>::Currency::deposit_creating(&caller, DEPOSIT_AMOUNT.unique_saturated_into());
        let minimum_balance = <T as pallet::Config>::Currency::minimum_balance();
        let program_id = benchmarking::account::<T::AccountId>("program", 0, DEFAULT_SEED);
        <T as pallet::Config>::Currency::deposit_creating(&program_id, DEPOSIT_AMOUNT.unique_saturated_into());
        let code = benchmarking::generate_wasm2(16.into()).unwrap();
        benchmarking::set_program::<ProgramStorageOf::<T>, _>(ProgramId::from_origin(program_id.clone().into_origin()), code, 1.into());
        let original_message_id = MessageId::from_origin(benchmarking::account::<T::AccountId>("message", 0, DEFAULT_SEED).into_origin());
        let gas_limit = 50000;
        let value = 10000u32.into();
        GasHandlerOf::<T>::create(program_id.clone(), original_message_id, gas_limit).expect("Failed to create gas handler");
        <T as pallet::Config>::Currency::reserve(&program_id, <T as pallet::Config>::GasPrice::gas_price(gas_limit) + value).expect("Failed to reserve");
        MailboxOf::<T>::insert(gear_core::message::StoredMessage::new(
            original_message_id,
            ProgramId::from_origin(program_id.into_origin()),
            ProgramId::from_origin(caller.clone().into_origin()),
            Default::default(),
            value.unique_saturated_into(),
            None,
        ).try_into().unwrap_or_else(|_| unreachable!("Signal message sent to user")), u32::MAX.unique_saturated_into()).expect("Error during mailbox insertion");
        let payload = vec![0_u8; p as usize];

        init_block::<T>(None);
    }: _(RawOrigin::Signed(caller.clone()), original_message_id, payload, 100_000_000_u64, minimum_balance)
    verify {
        assert!(matches!(QueueOf::<T>::dequeue(), Ok(Some(_))));
        assert!(MailboxOf::<T>::is_empty(&caller))
    }

    send_reply_with_voucher {
        let p in 0 .. MAX_PAYLOAD_LEN;
        let caller = benchmarking::account("caller", 0, 0);
        <T as pallet::Config>::Currency::deposit_creating(&caller, 100_000_000_000_000_u128.unique_saturated_into());
        let minimum_balance = <T as pallet::Config>::Currency::minimum_balance();
        let program_id = benchmarking::account::<T::AccountId>("program", 0, 100);
        <T as pallet::Config>::Currency::deposit_creating(&program_id, 100_000_000_000_000_u128.unique_saturated_into());
        let code = benchmarking::generate_wasm2(16.into()).unwrap();
        benchmarking::set_program::<ProgramStorageOf::<T>, _>(ProgramId::from_origin(program_id.clone().into_origin()), code, 1.into());
        let original_message_id = MessageId::from_origin(benchmarking::account::<T::AccountId>("message", 0, 100).into_origin());
        let gas_limit = 50000;
        let value = (p % 2).into();
        GasHandlerOf::<T>::create(program_id.clone(), original_message_id, gas_limit).expect("Failed to create gas handler");
        <T as pallet::Config>::Currency::reserve(&program_id, <T as pallet::Config>::GasPrice::gas_price(gas_limit) + value).expect("Failed to reserve");
        let program_id = ProgramId::from_origin(program_id.into_origin());
        MailboxOf::<T>::insert(gear_core::message::StoredMessage::new(
            original_message_id,
            program_id,
            ProgramId::from_origin(caller.clone().into_origin()),
            Default::default(),
            value.unique_saturated_into(),
            None,
        ).try_into().unwrap_or_else(|_| unreachable!("Signal message sent to user")), u32::MAX.unique_saturated_into()).expect("Error during mailbox insertion");
        let payload = vec![0_u8; p as usize];

        // Add voucher for the (caller, program_id) pair
        let voucher_id = pallet_gear_voucher::Pallet::<T>::voucher_account_id(&caller, &program_id);
        <T as pallet::Config>::Currency::deposit_creating(&voucher_id, 100_000_000_000_000_u128.unique_saturated_into());

        init_block::<T>(None);
    }: send_reply(RawOrigin::Signed(caller.clone()), original_message_id, payload, GAS_LIMIT_EXT, minimum_balance)
    verify {
        assert!(matches!(QueueOf::<T>::dequeue(), Ok(Some(_))));
    }

    send_reply_zero_value {
        let p in 0 .. MAX_PAYLOAD_LEN;
        let caller = benchmarking::account("caller", 0, 0);
        <T as pallet::Config>::Currency::deposit_creating(&caller, DEPOSIT_AMOUNT.unique_saturated_into());
        let minimum_balance = <T as pallet::Config>::Currency::minimum_balance();
        let program_id = benchmarking::account::<T::AccountId>("program", 0, DEFAULT_SEED);
        <T as pallet::Config>::Currency::deposit_creating(&program_id, DEPOSIT_AMOUNT.unique_saturated_into());
        let code = benchmarking::generate_wasm2(16.into()).unwrap();
        benchmarking::set_program::<ProgramStorageOf::<T>, _>(ProgramId::from_origin(program_id.clone().into_origin()), code, 1.into());
        let original_message_id = MessageId::from_origin(benchmarking::account::<T::AccountId>("message", 0, DEFAULT_SEED).into_origin());
        let gas_limit = 50000;
        GasHandlerOf::<T>::create(program_id.clone(), original_message_id, gas_limit).expect("Failed to create gas handler");
        <T as pallet::Config>::Currency::reserve(&program_id, <T as pallet::Config>::GasPrice::gas_price(gas_limit)).expect("Failed to reserve");
        MailboxOf::<T>::insert(gear_core::message::StoredMessage::new(
            original_message_id,
            ProgramId::from_origin(program_id.into_origin()),
            ProgramId::from_origin(caller.clone().into_origin()),
            Default::default(),
            0.unique_saturated_into(),
            None,
        ), u32::MAX.unique_saturated_into()).expect("Error during mailbox insertion");
        let payload = vec![0_u8; p as usize];

        init_block::<T>(None);
    }: send_reply(RawOrigin::Signed(caller.clone()), original_message_id, payload, GAS_LIMIT_EXT, minimum_balance)
    verify {
        assert!(matches!(QueueOf::<T>::dequeue(), Ok(Some(_))));
    }

    initial_allocation {
        let q in 1 .. MAX_PAGES;
        let q = q as u16;
        let caller: T::AccountId = benchmarking::account("caller", 0, 0);
        <T as pallet::Config>::Currency::deposit_creating(&caller, (1u128 << 60).unique_saturated_into());
        let code = benchmarking::generate_wasm(q.into()).unwrap();
        let salt = vec![255u8; 32];
    }: {
        let _ = Gear::<T>::upload_program(RawOrigin::Signed(caller).into(), code, salt, vec![], GAS_LIMIT_EXT, 0u32.into());
        process_queue::<T>();
    }
    verify {
        assert!(matches!(QueueOf::<T>::dequeue(), Ok(None)));
    }

    alloc_in_handle {
        let q in 0 .. MAX_PAGES;
        let q = q as u16;
        let caller: T::AccountId = benchmarking::account("caller", 0, 0);
        <T as pallet::Config>::Currency::deposit_creating(&caller, (1_u128 << 60).unique_saturated_into());
        let code = benchmarking::generate_wasm2(q.into()).unwrap();
        let salt = vec![255u8; 32];
    }: {
        let _ = Gear::<T>::upload_program(RawOrigin::Signed(caller).into(), code, salt, vec![], GAS_LIMIT_EXT, 0u32.into());
        process_queue::<T>();
    }
    verify {
        assert!(matches!(QueueOf::<T>::dequeue(), Ok(None)));
    }

    // This benchmarks the additional weight that is charged when a program is executed the
    // first time after a new schedule was deployed: For every new schedule a program needs
    // to re-run the instrumentation once.
    reinstrument_per_kb {
        let c in 0 .. T::Schedule::get().limits.code_len / 1_024;
        let WasmModule { code, hash, .. } = WasmModule::<T>::sized(c * 1_024, Location::Handle);
        let code = Code::new_raw(code, 1, None, false, true).unwrap();
        let code_and_id = CodeAndId::new(code);
        let code_id = code_and_id.code_id();

        let caller: T::AccountId = benchmarking::account("caller", 0, 0);
        let metadata = {
            let block_number = Pallet::<T>::block_number().unique_saturated_into();
            CodeMetadata::new(caller.into_origin(), block_number)
        };

        T::CodeStorage::add_code(code_and_id, metadata).unwrap();

        let schedule = T::Schedule::get();
    }: {
        Gear::<T>::reinstrument_code(code_id, &schedule);
    }

    alloc {
        let r in 0 .. API_BENCHMARK_BATCHES;
        let mut res = None;
        let exec = Benches::<T>::alloc(r)?;
    }: {
        res.replace(run_process(exec));
    }
    verify {
        verify_process(res.unwrap());
    }

    free {
        let r in 0 .. API_BENCHMARK_BATCHES;
        let mut res = None;
        let exec = Benches::<T>::free(r)?;
    }: {
        res.replace(run_process(exec));
    }
    verify {
        verify_process(res.unwrap());
    }

    gr_reserve_gas {
        let r in 0 .. T::ReservationsLimit::get() as u32;
        let mut res = None;
        let exec = Benches::<T>::gr_reserve_gas(r)?;
    }: {
        res.replace(run_process(exec));
    }
    verify {
        verify_process(res.unwrap());
    }

    gr_unreserve_gas {
        let r in 0 .. T::ReservationsLimit::get() as u32;
        let mut res = None;
        let exec = Benches::<T>::gr_unreserve_gas(r)?;
    }: {
        res.replace(run_process(exec));
    }
    verify {
        verify_process(res.unwrap());
    }

    gr_system_reserve_gas {
        let r in 0 .. API_BENCHMARK_BATCHES;
        let mut res = None;
        let exec = Benches::<T>::gr_system_reserve_gas(r)?;
    }: {
        res.replace(run_process(exec));
    }
    verify {
        verify_process(res.unwrap());
    }

    gr_message_id {
        let r in 0 .. API_BENCHMARK_BATCHES;
        let mut res = None;
        let exec = Benches::<T>::getter(SysCallName::MessageId, r)?;
    }: {
        res.replace(run_process(exec));
    }
    verify {
        verify_process(res.unwrap());
    }

    gr_program_id {
        let r in 0 .. API_BENCHMARK_BATCHES;
        let mut res = None;
        let exec = Benches::<T>::getter(SysCallName::ProgramId, r)?;
    }: {
        res.replace(run_process(exec));
    }
    verify {
        verify_process(res.unwrap());
    }

    gr_source {
        let r in 0 .. API_BENCHMARK_BATCHES;
        let mut res = None;
        let exec = Benches::<T>::getter(SysCallName::Source, r)?;
    }: {
        res.replace(run_process(exec));
    }
    verify {
        verify_process(res.unwrap());
    }

    gr_value {
        let r in 0 .. API_BENCHMARK_BATCHES;
        let mut res = None;
        let exec = Benches::<T>::getter(SysCallName::Value, r)?;
    }: {
        res.replace(run_process(exec));
    }
    verify {
        verify_process(res.unwrap());
    }

    gr_value_available {
        let r in 0 .. API_BENCHMARK_BATCHES;
        let mut res = None;
        let exec = Benches::<T>::getter(SysCallName::ValueAvailable, r)?;
    }: {
        res.replace(run_process(exec));
    }
    verify {
        verify_process(res.unwrap());
    }

    gr_gas_available {
        let r in 0 .. API_BENCHMARK_BATCHES;
        let mut res = None;
        let exec = Benches::<T>::getter(SysCallName::GasAvailable, r)?;
    }: {
        res.replace(run_process(exec));
    }
    verify {
        verify_process(res.unwrap());
    }

    gr_size {
        let r in 0 .. API_BENCHMARK_BATCHES;
        let mut res = None;
        let exec = Benches::<T>::getter(SysCallName::Size, r)?;
    }: {
        res.replace(run_process(exec));
    }
    verify {
        verify_process(res.unwrap());
    }

    gr_read {
        let r in 0 .. API_BENCHMARK_BATCHES;
        let mut res = None;
        let exec = Benches::<T>::gr_read(r)?;
    }: {
        res.replace(run_process(exec));
    }
    verify {
        verify_process(res.unwrap());
    }

    gr_read_per_kb {
        let n in 0 .. MAX_PAYLOAD_LEN_KB;
        let mut res = None;
        let exec = Benches::<T>::gr_read_per_kb(n)?;
    }: {
        res.replace(run_process(exec));
    }
    verify {
        verify_process(res.unwrap());
    }

    gr_block_height {
        let r in 0 .. API_BENCHMARK_BATCHES;
        let mut res = None;
        let exec = Benches::<T>::getter(SysCallName::BlockHeight, r)?;
    }: {
        res.replace(run_process(exec));
    }
    verify {
        verify_process(res.unwrap());
    }

    gr_block_timestamp {
        let r in 0 .. API_BENCHMARK_BATCHES;
        let mut res = None;
        let exec = Benches::<T>::getter(SysCallName::BlockTimestamp, r)?;
    }: {
        res.replace(run_process(exec));
    }
    verify {
        verify_process(res.unwrap());
    }

    gr_random {
        let n in 0 .. API_BENCHMARK_BATCHES;
        let mut res = None;
        let exec = Benches::<T>::gr_random(n)?;
    }: {
        res.replace(run_process(exec));
    }
    verify {
        verify_process(res.unwrap());
    }

    gr_reply_deposit {
        let r in 0 .. API_BENCHMARK_BATCHES;
        let mut res = None;
        let exec = Benches::<T>::gr_reply_deposit(r)?;
    }: {
        res.replace(run_process(exec));
    }
    verify {
        verify_process(res.unwrap());
    }

    gr_send {
        let r in 0 .. API_BENCHMARK_BATCHES;
        let mut res = None;
        let exec = Benches::<T>::gr_send(r, None, false)?;
    }: {
        res.replace(run_process(exec));
    }
    verify {
        verify_process(res.unwrap());
    }

    gr_send_per_kb {
        let n in 0 .. MAX_PAYLOAD_LEN_KB;
        let mut res = None;
        let exec = Benches::<T>::gr_send(1, Some(n), false)?;
    }: {
        res.replace(run_process(exec));
    }
    verify {
        verify_process(res.unwrap());
    }

    gr_send_wgas {
        let r in 0 .. API_BENCHMARK_BATCHES;
        let mut res = None;
        let exec = Benches::<T>::gr_send(r, None, true)?;
    }: {
        res.replace(run_process(exec));
    }
    verify {
        verify_process(res.unwrap());
    }

    gr_send_wgas_per_kb {
        let n in 0 .. MAX_PAYLOAD_LEN_KB;
        let mut res = None;
        let exec = Benches::<T>::gr_send(1, Some(n), true)?;
    }: {
        res.replace(run_process(exec));
    }
    verify {
        verify_process(res.unwrap());
    }

    gr_send_input {
        let r in 0 .. API_BENCHMARK_BATCHES;
        let mut res = None;
        let exec = Benches::<T>::gr_send_input(r, None, false)?;
    }: {
        res.replace(run_process(exec));
    }
    verify {
        verify_process(res.unwrap());
    }

    gr_send_input_wgas {
        let r in 0 .. API_BENCHMARK_BATCHES;
        let mut res = None;
        let exec = Benches::<T>::gr_send_input(r, None, true)?;
    }: {
        res.replace(run_process(exec));
    }
    verify {
        verify_process(res.unwrap());
    }

    gr_send_init {
        let r in 0 .. API_BENCHMARK_BATCHES;
        let mut res = None;
        let exec = Benches::<T>::gr_send_init(r)?;
    }: {
        res.replace(run_process(exec));
    }
    verify {
        verify_process(res.unwrap());
    }

    gr_send_push {
        let r in 0 .. API_BENCHMARK_BATCHES;
        let mut res = None;
        let exec = Benches::<T>::gr_send_push(r)?;
    }: {
        res.replace(run_process(exec));
    }
    verify {
        verify_process(res.unwrap());
    }

    gr_send_push_per_kb {
        let n in 0 .. MAX_PAYLOAD_LEN_KB;
        let mut res = None;
        let exec = Benches::<T>::gr_send_push_per_kb(n)?;
    }: {
        res.replace(run_process(exec));
    }
    verify {
        verify_process(res.unwrap());
    }

    gr_send_commit {
        let r in 0 .. API_BENCHMARK_BATCHES;
        let mut res = None;
        let exec = Benches::<T>::gr_send_commit(r, false)?;
    }: {
        res.replace(run_process(exec));
    }
    verify {
        verify_process(res.unwrap());
    }

    gr_send_commit_wgas {
        let r in 0 .. API_BENCHMARK_BATCHES;
        let mut res = None;
        let exec = Benches::<T>::gr_send_commit(r, true)?;
    }: {
        res.replace(run_process(exec));
    }
    verify {
        verify_process(res.unwrap());
    }

    gr_reservation_send {
        let r in 0 .. API_BENCHMARK_BATCHES;
        let mut res = None;
        let exec = Benches::<T>::gr_reservation_send(r, None)?;
    }: {
        res.replace(run_process(exec));
    }
    verify {
        verify_process(res.unwrap());
    }

    gr_reservation_send_per_kb {
        let n in 0 .. MAX_PAYLOAD_LEN_KB;
        let mut res = None;
        let exec = Benches::<T>::gr_reservation_send(1, Some(n))?;
    }: {
        res.replace(run_process(exec));
    }
    verify {
        verify_process(res.unwrap());
    }

    gr_reservation_send_commit {
        let r in 0 .. API_BENCHMARK_BATCHES;
        let mut res = None;
        let exec = Benches::<T>::gr_reservation_send_commit(r)?;
    }: {
        res.replace(run_process(exec));
    }
    verify {
        verify_process(res.unwrap());
    }

    // We cannot call `gr_reply` multiple times. Therefore our weight determination is not
    // as precise as with other APIs.
    gr_reply {
        let r in 0 .. 1;
        let mut res = None;
        let exec = Benches::<T>::gr_reply(r, None, false)?;
    }: {
        res.replace(run_process(exec));
    }
    verify {
        verify_process(res.unwrap());
    }

    gr_reply_per_kb {
        let n in 0 .. MAX_PAYLOAD_LEN_KB;
        let mut res = None;
        let exec = Benches::<T>::gr_reply(1, Some(n), false)?;
    }: {
        res.replace(run_process(exec));
    }
    verify {
        verify_process(res.unwrap());
    }

    // We cannot call `gr_reply_wgas` multiple times. Therefore our weight determination is not
    // as precise as with other APIs.
    gr_reply_wgas {
        let r in 0 .. 1;
        let mut res = None;
        let exec = Benches::<T>::gr_reply(r, None, true)?;
    }: {
        res.replace(run_process(exec));
    }
    verify {
        verify_process(res.unwrap());
    }

    gr_reply_wgas_per_kb {
        let n in 0 .. MAX_PAYLOAD_LEN_KB;
        let mut res = None;
        let exec = Benches::<T>::gr_reply(1, Some(n), true)?;
    }: {
        res.replace(run_process(exec));
    }
    verify {
        verify_process(res.unwrap());
    }

    // We cannot call `gr_reply_commit` multiple times. Therefore our weight determination is not
    // as precise as with other APIs.
    gr_reply_commit {
        let r in 0 .. 1;
        let mut res = None;
        let exec = Benches::<T>::gr_reply_commit(r, false)?;
    }: {
        res.replace(run_process(exec));
    }
    verify {
        verify_process(res.unwrap());
    }

    // We cannot call `gr_reply_commit_wgas` multiple times. Therefore our weight determination is not
    // as precise as with other APIs.
    gr_reply_commit_wgas {
        let r in 0 .. 1;
        let mut res = None;
        let exec = Benches::<T>::gr_reply_commit(r, true)?;
    }: {
        res.replace(run_process(exec));
    }
    verify {
        verify_process(res.unwrap());
    }

    gr_reply_push {
        let r in 0 .. API_BENCHMARK_BATCHES;
        let mut res = None;
        let exec = Benches::<T>::gr_reply_push(r)?;
    }: {
        res.replace(run_process(exec));
    }
    verify {
        verify_process(res.unwrap());
    }

    gr_reply_push_per_kb {
        let n in 0 .. gear_core::message::MAX_PAYLOAD_SIZE as u32 / 1024;
        let mut res = None;
        let exec = Benches::<T>::gr_reply_push_per_kb(n)?;
    }: {
        res.replace(run_process(exec));
    }
    verify {
        verify_process(res.unwrap());
    }

    // We cannot call `gr_reply_input` multiple times. Therefore our weight determination is not
    // as precise as with other APIs.
    gr_reply_input {
        let r in 0 .. 1;
        let mut res = None;
        let exec = Benches::<T>::gr_reply_input(r, None, false)?;
    }: {
        res.replace(run_process(exec));
    }
    verify {
        verify_process(res.unwrap());
    }

    // We cannot call `gr_reply_input_wgas` multiple times. Therefore our weight determination is not
    // as precise as with other APIs.
    gr_reply_input_wgas {
        let r in 0 .. 1;
        let mut res = None;
        let exec = Benches::<T>::gr_reply_input(r, None, true)?;
    }: {
        res.replace(run_process(exec));
    }
    verify {
        verify_process(res.unwrap());
    }

    // We cannot call `gr_reservation_reply` multiple times. Therefore our weight determination is not
    // as precise as with other APIs.
    gr_reservation_reply {
        let r in 0 .. 1;
        let mut res = None;
        let exec = Benches::<T>::gr_reservation_reply(r, None)?;
    }: {
        res.replace(run_process(exec));
    }
    verify {
        verify_process(res.unwrap());
    }

    gr_reservation_reply_per_kb {
        let n in 0 .. MAX_PAYLOAD_LEN_KB;
        let mut res = None;
        let exec = Benches::<T>::gr_reservation_reply(1, Some(n))?;
    }: {
        res.replace(run_process(exec));
    }
    verify {
        verify_process(res.unwrap());
    }

    // We cannot call `gr_reservation_reply_commit` multiple times. Therefore our weight determination is not
    // as precise as with other APIs.
    gr_reservation_reply_commit {
        let r in 0 .. 1;
        let mut res = None;
        let exec = Benches::<T>::gr_reservation_reply_commit(r)?;
    }: {
        res.replace(run_process(exec));
    }
    verify {
        verify_process(res.unwrap());
    }

    gr_reservation_reply_commit_per_kb {
        let n in 0 .. MAX_PAYLOAD_LEN_KB;
        let mut res = None;
        let exec = Benches::<T>::gr_reservation_reply_commit_per_kb(n)?;
    }: {
        res.replace(run_process(exec));
    }
    verify {
        verify_process(res.unwrap());
    }

    gr_reply_to {
        let r in 0 .. API_BENCHMARK_BATCHES;
        let mut res = None;
        let exec = Benches::<T>::gr_reply_to(r)?;
    }: {
        res.replace(run_process(exec));
    }
    verify {
        verify_process(res.unwrap());
    }

    gr_signal_from {
        let r in 0 .. API_BENCHMARK_BATCHES;
        let mut res = None;
        let exec = Benches::<T>::gr_signal_from(r)?;
    }: {
        res.replace(run_process(exec));
    }
    verify {
        verify_process(res.unwrap());
    }

    gr_reply_push_input {
        let r in 0 .. API_BENCHMARK_BATCHES;
        let mut res = None;
        let exec = Benches::<T>::gr_reply_push_input(Some(r), None)?;
    }: {
        res.replace(run_process(exec));
    }
    verify {
        verify_process(res.unwrap());
    }

    gr_reply_push_input_per_kb {
        let n in 0 .. MAX_PAYLOAD_LEN_KB;
        let mut res = None;
        let exec = Benches::<T>::gr_reply_push_input(None, Some(n))?;
    }: {
        res.replace(run_process(exec));
    }
    verify {
        verify_process(res.unwrap());
    }

    gr_send_push_input {
        let r in 0 .. API_BENCHMARK_BATCHES;
        let mut res = None;
        let exec = Benches::<T>::gr_send_push_input(r, None)?;
    }: {
        res.replace(run_process(exec));
    }
    verify {
        verify_process(res.unwrap());
    }

    gr_send_push_input_per_kb {
        let n in 0 .. MAX_PAYLOAD_LEN_KB;
        let mut res = None;
        let exec = Benches::<T>::gr_send_push_input(1, Some(n))?;
    }: {
        res.replace(run_process(exec));
    }
    verify {
        verify_process(res.unwrap());
    }

    gr_debug {
        let r in 0 .. API_BENCHMARK_BATCHES;
        let mut res = None;
        let exec = Benches::<T>::gr_debug(r)?;
    }: {
        res.replace(run_process(exec));
    }
    verify {
        verify_process(res.unwrap());
    }

    gr_debug_per_kb {
        let n in 0 .. MAX_PAYLOAD_LEN_KB;
        let mut res = None;
        let exec = Benches::<T>::gr_debug_per_kb(n)?;
    }: {
        res.replace(run_process(exec));
    }
    verify {
        verify_process(res.unwrap());
    }

    gr_reply_code {
        let r in 0 .. API_BENCHMARK_BATCHES;
        let mut res = None;
        let exec = Benches::<T>::gr_reply_code(r)?;
    }: {
        res.replace(run_process(exec));
    }
    verify {
        verify_process(res.unwrap());
    }

    // We cannot call `gr_exit` multiple times. Therefore our weight determination is not
    // as precise as with other APIs.
    gr_exit {
        let r in 0 .. 1;
        let mut res = None;
        let exec = Benches::<T>::termination_bench(SysCallName::Exit, Some(0xff), r)?;
    }: {
        res.replace(run_process(exec));
    }
    verify {
        verify_process(res.unwrap());
    }

    // We cannot call `gr_leave` multiple times. Therefore our weight determination is not
    // as precise as with other APIs.
    gr_leave {
        let r in 0 .. 1;
        let mut res = None;
        let exec = Benches::<T>::termination_bench(SysCallName::Leave, None, r)?;
    }: {
        res.replace(run_process(exec));
    }
    verify {
        verify_process(res.unwrap());
    }

    // We cannot call `gr_wait` multiple times. Therefore our weight determination is not
    // as precise as with other APIs.
    gr_wait {
        let r in 0 .. 1;
        let mut res = None;
        let exec = Benches::<T>::termination_bench(SysCallName::Wait, None, r)?;
    }: {
        res.replace(run_process(exec));
    }
    verify {
        verify_process(res.unwrap());
    }

    // We cannot call `gr_wait_for` multiple times. Therefore our weight determination is not
    // as precise as with other APIs.
    gr_wait_for {
        let r in 0 .. 1;
        let mut res = None;
        let exec = Benches::<T>::termination_bench(SysCallName::WaitFor, Some(10), r)?;
    }: {
        res.replace(run_process(exec));
    }
    verify {
        verify_process(res.unwrap());
    }

    // We cannot call `gr_wait_up_to` multiple times. Therefore our weight determination is not
    // as precise as with other APIs.
    gr_wait_up_to {
        let r in 0 .. 1;
        let mut res = None;
        let exec = Benches::<T>::termination_bench(SysCallName::WaitUpTo, Some(100), r)?;
    }: {
        res.replace(run_process(exec));
    }
    verify {
        verify_process(res.unwrap());
    }

    gr_wake {
        let r in 0 .. API_BENCHMARK_BATCHES;
        let mut res = None;
        let exec = Benches::<T>::gr_wake(r)?;
    }: {
        res.replace(run_process(exec));
    }
    verify {
        verify_process(res.unwrap());
    }

    gr_create_program {
        let r in 0 .. API_BENCHMARK_BATCHES;
        let mut res = None;
        let exec = Benches::<T>::gr_create_program(r, None, None, false)?;
    }: {
        res.replace(run_process(exec));
    }
    verify {
        verify_process(res.unwrap());
    }

    gr_create_program_per_kb {
        let p in 0 .. MAX_PAYLOAD_LEN_KB;
        // salt cannot be zero because we cannot execute batch of sys-calls
        // as salt will be the same and we will get `ProgramAlreadyExists` error
        let s in 1 .. MAX_PAYLOAD_LEN_KB;
        let mut res = None;
        let exec = Benches::<T>::gr_create_program(1, Some(p), Some(s), false)?;
    }: {
        res.replace(run_process(exec));
    }
    verify {
        verify_process(res.unwrap());
    }

    gr_create_program_wgas {
        let r in 0 .. API_BENCHMARK_BATCHES;
        let mut res = None;
        let exec = Benches::<T>::gr_create_program(r, None, None, true)?;
    }: {
        res.replace(run_process(exec));
    }
    verify {
        verify_process(res.unwrap());
    }

    gr_create_program_wgas_per_kb {
        let p in 0 .. MAX_PAYLOAD_LEN_KB;
        // salt cannot be zero because we cannot execute batch of sys-calls
        // as salt will be the same and we will get `ProgramAlreadyExists` error
        let s in 1 .. MAX_PAYLOAD_LEN_KB;
        let mut res = None;
        let exec = Benches::<T>::gr_create_program(1, Some(p), Some(s), true)?;
    }: {
        res.replace(run_process(exec));
    }
    verify {
        verify_process(res.unwrap());
    }

    gr_pay_program_rent {
        let r in 0 .. API_BENCHMARK_BATCHES;
        let mut res = None;
        let exec = Benches::<T>::gr_pay_program_rent(r)?;
    }: {
        res.replace(run_process(exec));
    }
    verify {
        verify_process(res.unwrap());
    }

    lazy_pages_signal_read {
        let p in 0 .. code::max_pages::<T>() as u32;
        let mut res = None;
        let exec = Benches::<T>::lazy_pages_signal_read((p as u16).into())?;
    }: {
        res.replace(run_process(exec));
    }
    verify {
        verify_process(res.unwrap());
    }

    lazy_pages_signal_write {
        let p in 0 .. code::max_pages::<T>() as u32;
        let mut res = None;
        let exec = Benches::<T>::lazy_pages_signal_write((p as u16).into())?;
    }: {
        res.replace(run_process(exec));
    }
    verify {
        verify_process(res.unwrap());
    }

    lazy_pages_signal_write_after_read {
        let p in 0 .. code::max_pages::<T>() as u32;
        let mut res = None;
        let exec = Benches::<T>::lazy_pages_signal_write_after_read((p as u16).into())?;
    }: {
        res.replace(run_process(exec));
    }
    verify {
        verify_process(res.unwrap());
    }

    lazy_pages_load_page_storage_data {
        let p in 0 .. code::max_pages::<T>() as u32;
        let mut res = None;
        let exec = Benches::<T>::lazy_pages_load_page_storage_data((p as u16).into())?;
    }: {
        res.replace(run_process(exec));
    }
    verify {
        verify_process(res.unwrap());
    }

    lazy_pages_host_func_read {
        let p in 0 .. MAX_PAYLOAD_LEN / WasmPage::size();
        let mut res = None;
        let exec = Benches::<T>::lazy_pages_host_func_read((p as u16).into())?;
    }: {
        res.replace(run_process(exec));
    }
    verify {
        verify_process(res.unwrap());
    }

    lazy_pages_host_func_write {
        let p in 0 .. MAX_PAYLOAD_LEN / WasmPage::size();
        let mut res = None;
        let exec = Benches::<T>::lazy_pages_host_func_write((p as u16).into())?;
    }: {
        res.replace(run_process(exec));
    }
    verify {
        verify_process(res.unwrap());
    }

    lazy_pages_host_func_write_after_read {
        let p in 0 .. MAX_PAYLOAD_LEN / WasmPage::size();
        let mut res = None;
        let exec = Benches::<T>::lazy_pages_host_func_write_after_read((p as u16).into())?;
    }: {
        res.replace(run_process(exec));
    }
    verify {
        verify_process(res.unwrap());
    }

    // w_load = w_bench
    instr_i64load {
        // Increased interval in order to increase accuracy
        let r in INSTR_BENCHMARK_BATCHES .. 10 * INSTR_BENCHMARK_BATCHES;
        let mem_pages = code::max_pages::<T>();
        let module = ModuleDefinition {
            memory: Some(ImportedMemory::new(mem_pages)),
            handle_body: Some(body::repeated_dyn(r * INSTR_BENCHMARK_BATCH_SIZE, vec![
                        RandomUnaligned(0, mem_pages as u32 * WasmPage::size() - 8),
                        Regular(Instruction::I64Load(3, 0)),
                        Regular(Instruction::Drop)])),
            .. Default::default()
        };
        let mut sbox = Sandbox::from_module_def::<T>(module);
    }: {
        sbox.invoke();
    }

    // w_load = w_bench
    instr_i32load {
        // Increased interval in order to increase accuracy
        let r in INSTR_BENCHMARK_BATCHES .. 10 * INSTR_BENCHMARK_BATCHES;
        let mem_pages = code::max_pages::<T>();
        let module = ModuleDefinition {
            memory: Some(ImportedMemory::new(mem_pages)),
            handle_body: Some(body::repeated_dyn(r * INSTR_BENCHMARK_BATCH_SIZE, vec![
                        RandomUnaligned(0, mem_pages as u32 * WasmPage::size() - 4),
                        Regular(Instruction::I32Load(2, 0)),
                        Regular(Instruction::Drop)])),
            .. Default::default()
        };
        let mut sbox = Sandbox::from_module_def::<T>(module);
    }: {
        sbox.invoke();
    }

    // w_store = w_bench - w_i64const
    instr_i64store {
        // Increased interval in order to increase accuracy
        let r in INSTR_BENCHMARK_BATCHES .. 10 * INSTR_BENCHMARK_BATCHES;
        let mem_pages = code::max_pages::<T>();
        let module = ModuleDefinition {
            memory: Some(ImportedMemory::new(mem_pages)),
            handle_body: Some(body::repeated_dyn(r * INSTR_BENCHMARK_BATCH_SIZE, vec![
                        RandomUnaligned(0, mem_pages as u32 * WasmPage::size() - 8),
                        RandomI64Repeated(1),
                        Regular(Instruction::I64Store(3, 0))])),
            .. Default::default()
        };
        let mut sbox = Sandbox::from_module_def::<T>(module);
    }: {
        sbox.invoke();
    }

    // w_store = w_bench
    instr_i32store {
        // Increased interval in order to increase accuracy
        let r in INSTR_BENCHMARK_BATCHES .. 10 * INSTR_BENCHMARK_BATCHES;
        let mem_pages = code::max_pages::<T>();
        let module = ModuleDefinition {
            memory: Some(ImportedMemory::new(mem_pages)),
            handle_body: Some(body::repeated_dyn(r * INSTR_BENCHMARK_BATCH_SIZE, vec![
                        RandomUnaligned(0, mem_pages as u32 * WasmPage::size() - 4),
                        RandomI32Repeated(1),
                        Regular(Instruction::I32Store(2, 0))])),
            .. Default::default()
        };
        let mut sbox = Sandbox::from_module_def::<T>(module);
    }: {
        sbox.invoke();
    }

    // w_select = w_bench - 2 * w_i64const
    instr_select {
        let r in 0 .. INSTR_BENCHMARK_BATCHES;
        let mut sbox = Sandbox::from(&WasmModule::<T>::from(ModuleDefinition {
            handle_body: Some(body::repeated_dyn(r * INSTR_BENCHMARK_BATCH_SIZE, vec![
                RandomI64Repeated(1),
                RandomI64Repeated(1),
                RandomI32(0, 2),
                Regular(Instruction::Select),
                Regular(Instruction::Drop),
            ])),
            .. Default::default()
        }));
    }: {
        sbox.invoke();
    }

    // w_if = w_bench
    instr_if {
        let r in 0 .. INSTR_BENCHMARK_BATCHES;
        let mut instructions = body::repeated_dyn_instr(
            r * INSTR_BENCHMARK_BATCH_SIZE,
            vec![
                Regular(Instruction::If(BlockType::Value(ValueType::I32))),
                RandomI32Repeated(1),
                Regular(Instruction::Else),
                RandomI32Repeated(1),
                Regular(Instruction::End),
            ],
            vec![Instruction::I32Const(1)],
        );
        instructions.push(Instruction::Drop);
        let body = body::from_instructions(instructions);
        let mut sbox = Sandbox::from(&WasmModule::<T>::from(ModuleDefinition {
            handle_body: Some(body),
            ..Default::default()
        }));
    }: {
        sbox.invoke();
    }

    // w_br = w_bench
    instr_br {
        let r in 0 .. INSTR_BENCHMARK_BATCHES;
        let mut sbox = Sandbox::from(&WasmModule::<T>::from(ModuleDefinition {
            handle_body: Some(body::repeated_dyn(r * INSTR_BENCHMARK_BATCH_SIZE, vec![
                Regular(Instruction::Block(BlockType::NoResult)),
                Regular(Instruction::Br(0)),
                Regular(Instruction::End),
            ])),
            .. Default::default()
        }));
    }: {
        sbox.invoke();
    }

    // w_br_if = w_bench - w_i64const
    instr_br_if {
        let r in 0 .. INSTR_BENCHMARK_BATCHES;
        let mut sbox = Sandbox::from(&WasmModule::<T>::from(ModuleDefinition {
            handle_body: Some(body::repeated_dyn(r * INSTR_BENCHMARK_BATCH_SIZE, vec![
                Regular(Instruction::Block(BlockType::NoResult)),
                RandomI32(0, 2),
                Regular(Instruction::BrIf(0)),
                Regular(Instruction::End),
            ])),
            .. Default::default()
        }));
    }: {
        sbox.invoke();
    }

    // w_br_table = w_bench
    instr_br_table {
        let r in 0 .. INSTR_BENCHMARK_BATCHES;
        let table = Box::new(BrTableData {
            table: Box::new([0]),
            default: 0,
        });
        let mut sbox = Sandbox::from(&WasmModule::<T>::from(ModuleDefinition {
            handle_body: Some(body::repeated_dyn(r * INSTR_BENCHMARK_BATCH_SIZE, vec![
                Regular(Instruction::Block(BlockType::NoResult)),
                RandomI32Repeated(1),
                Regular(Instruction::BrTable(table)),
                Regular(Instruction::End),
            ])),
            .. Default::default()
        }));
    }: {
        sbox.invoke();
    }

    // w_br_table_per_entry = w_bench
    instr_br_table_per_entry {
        let e in 1 .. T::Schedule::get().limits.br_table_size;
        let entry: Vec<u32> = [0, 1].iter()
            .cloned()
            .cycle()
            .take((e / 2) as usize).collect();
        let table = Box::new(BrTableData {
            table: entry.into_boxed_slice(),
            default: 0,
        });
        let mut sbox = Sandbox::from(&WasmModule::<T>::from(ModuleDefinition {
            handle_body: Some(body::repeated_dyn(INSTR_BENCHMARK_BATCH_SIZE, vec![
                Regular(Instruction::Block(BlockType::NoResult)),
                Regular(Instruction::Block(BlockType::NoResult)),
                Regular(Instruction::Block(BlockType::NoResult)),
                RandomI32(0, (e + 1) as i32), // Make sure the default entry is also used
                Regular(Instruction::BrTable(table)),
                RandomI64Repeated(1),
                Regular(Instruction::Drop),
                Regular(Instruction::End),
                RandomI64Repeated(1),
                Regular(Instruction::Drop),
                Regular(Instruction::End),
                RandomI64Repeated(1),
                Regular(Instruction::Drop),
                Regular(Instruction::End),
            ])),
            .. Default::default()
        }));
    }: {
        sbox.invoke();
    }

     // w_i64const = w_bench - w_call
     instr_call_const {
        let r in 0 .. INSTR_BENCHMARK_BATCHES;
        let mut sbox = Sandbox::from(&WasmModule::<T>::from(ModuleDefinition {
            aux_body: Some(body::from_instructions(vec![Instruction::I64Const(0x7ffffffff3ffffff)])),
            aux_res: Some(ValueType::I64),
            handle_body: Some(body::repeated(r * INSTR_BENCHMARK_BATCH_SIZE, &[
                Instruction::Call(OFFSET_AUX),
                Instruction::Drop,
            ])),
            .. Default::default()
        }));
    }: {
        sbox.invoke();
    }

    // w_call = w_bench
    instr_call {
        let r in 0 .. INSTR_BENCHMARK_BATCHES;
        let mut sbox = Sandbox::from(&WasmModule::<T>::from(ModuleDefinition {
            aux_body: Some(body::empty()),
            handle_body: Some(body::repeated(r * INSTR_BENCHMARK_BATCH_SIZE, &[
                Instruction::Call(OFFSET_AUX),
            ])),
            .. Default::default()
        }));
    }: {
        sbox.invoke();
    }

    // w_call_indirect = w_bench
    instr_call_indirect {
        let r in 0 .. INSTR_BENCHMARK_BATCHES;
        let num_elements = T::Schedule::get().limits.table_size;
        let mut sbox = Sandbox::from(&WasmModule::<T>::from(ModuleDefinition {
            aux_body: Some(body::empty()),
            handle_body: Some(body::repeated_dyn(r * INSTR_BENCHMARK_BATCH_SIZE, vec![
                RandomI32(0, num_elements as i32),
                Regular(Instruction::CallIndirect(0, 0)),
            ])),
            table: Some(TableSegment {
                num_elements,
                function_index: OFFSET_AUX,
            }),
            .. Default::default()
        }));
    }: {
        sbox.invoke();
    }

    // w_instr_call_indirect_per_param = w_bench - w_i64const
    // Calling a function indirectly causes it to go through a thunk function whose runtime
    // linearly depend on the amount of parameters to this function.
    instr_call_indirect_per_param {
        let p in 0 .. T::Schedule::get().limits.parameters;
        let num_elements = T::Schedule::get().limits.table_size;
        let mut sbox = Sandbox::from(&WasmModule::<T>::from(ModuleDefinition {
            aux_body: Some(body::empty()),
            aux_arg_num: p,
            handle_body: Some(body::repeated_dyn(INSTR_BENCHMARK_BATCH_SIZE, vec![
                RandomI64Repeated(p as usize),
                RandomI32(0, num_elements as i32),
                Regular(Instruction::CallIndirect(p.min(1), 0)), // aux signature: 1 or 0
            ])),
            table: Some(TableSegment {
                num_elements,
                function_index: OFFSET_AUX,
            }),
            .. Default::default()
        }));
    }: {
        sbox.invoke();
    }

    // w_per_local = w_bench
    instr_call_per_local {
        let l in 0 .. T::Schedule::get().limits.locals;
        let mut aux_body = body::empty();
        body::inject_locals(&mut aux_body, l);
        let mut sbox = Sandbox::from(&WasmModule::<T>::from(ModuleDefinition {
            aux_body: Some(aux_body),
            handle_body: Some(body::repeated(INSTR_BENCHMARK_BATCH_SIZE, &[
                Instruction::Call(2), // call aux
            ])),
            .. Default::default()
        }));
    }: {
        sbox.invoke();
    }

    // w_local_get = w_bench
    instr_local_get {
        let r in 0 .. INSTR_BENCHMARK_BATCHES;
        let max_locals = T::Schedule::get().limits.stack_height.unwrap_or(512);
        let mut handle_body = body::repeated_dyn(r * INSTR_BENCHMARK_BATCH_SIZE, vec![
            RandomGetLocal(0, max_locals),
            Regular(Instruction::Drop),
        ]);
        body::inject_locals(&mut handle_body, max_locals);
        let mut sbox = Sandbox::from(&WasmModule::<T>::from(ModuleDefinition {
            handle_body: Some(handle_body),
            .. Default::default()
        }));
    }: {
        sbox.invoke();
    }

    // w_local_set = w_bench - w_i64const
    instr_local_set {
        let r in 0 .. INSTR_BENCHMARK_BATCHES;
        let max_locals = T::Schedule::get().limits.stack_height.unwrap_or(512);
        let mut handle_body = body::repeated_dyn(r * INSTR_BENCHMARK_BATCH_SIZE, vec![
            RandomI64Repeated(1),
            RandomSetLocal(0, max_locals),
        ]);
        body::inject_locals(&mut handle_body, max_locals);
        let mut sbox = Sandbox::from(&WasmModule::<T>::from(ModuleDefinition {
            handle_body: Some(handle_body),
            .. Default::default()
        }));
    }: {
        sbox.invoke();
    }

    // w_local_tee = w_bench - w_i64const
    instr_local_tee {
        let r in 0 .. INSTR_BENCHMARK_BATCHES;
        let max_locals = T::Schedule::get().limits.stack_height.unwrap_or(512);
        let mut handle_body = body::repeated_dyn(r * INSTR_BENCHMARK_BATCH_SIZE, vec![
            RandomI64Repeated(1),
            RandomTeeLocal(0, max_locals),
            Regular(Instruction::Drop),
        ]);
        body::inject_locals(&mut handle_body, max_locals);
        let mut sbox = Sandbox::from(&WasmModule::<T>::from(ModuleDefinition {
            handle_body: Some(handle_body),
            .. Default::default()
        }));
    }: {
        sbox.invoke();
    }

    // w_global_get = w_bench
    instr_global_get {
        let r in 0 .. INSTR_BENCHMARK_BATCHES;
        let max_globals = T::Schedule::get().limits.globals;
        let mut sbox = Sandbox::from(&WasmModule::<T>::from(ModuleDefinition {
            handle_body: Some(body::repeated_dyn(r * INSTR_BENCHMARK_BATCH_SIZE, vec![
                RandomGetGlobal(0, max_globals),
                Regular(Instruction::Drop),
            ])),
            num_globals: max_globals,
            .. Default::default()
        }));
    }: {
        sbox.invoke();
    }

    // w_global_set = w_bench - w_i64const
    instr_global_set {
        let r in 0 .. INSTR_BENCHMARK_BATCHES;
        let max_globals = T::Schedule::get().limits.globals;
        let mut sbox = Sandbox::from(&WasmModule::<T>::from(ModuleDefinition {
            handle_body: Some(body::repeated_dyn(r * INSTR_BENCHMARK_BATCH_SIZE, vec![
                RandomI64Repeated(1),
                RandomSetGlobal(0, max_globals),
            ])),
            num_globals: max_globals,
            .. Default::default()
        }));
    }: {
        sbox.invoke();
    }

    // w_memory_get = w_bench
    instr_memory_current {
        let r in 0 .. INSTR_BENCHMARK_BATCHES;
        let mut sbox = Sandbox::from(&WasmModule::<T>::from(ModuleDefinition {
            memory: Some(ImportedMemory::max::<T>()),
            handle_body: Some(body::repeated(r * INSTR_BENCHMARK_BATCH_SIZE, &[
                Instruction::CurrentMemory(0),
                Instruction::Drop
            ])),
            .. Default::default()
        }));
    }: {
        sbox.invoke();
    }

    // Unary numeric instructions.
    // All use w = w_bench - w_i64const

    instr_i64clz {
        let r in 0 .. INSTR_BENCHMARK_BATCHES;
        let mut sbox = Sandbox::from(&WasmModule::<T>::unary_instr_64(
            Instruction::I64Clz,
            r * INSTR_BENCHMARK_BATCH_SIZE,
        ));
    }: {
        sbox.invoke();
    }

    instr_i32clz {
        let r in 0 .. INSTR_BENCHMARK_BATCHES;
        let mut sbox = Sandbox::from(&WasmModule::<T>::unary_instr_32(
            Instruction::I32Clz,
            r * INSTR_BENCHMARK_BATCH_SIZE,
        ));
    }: {
        sbox.invoke();
    }

    instr_i64ctz {
        let r in 0 .. INSTR_BENCHMARK_BATCHES;
        let mut sbox = Sandbox::from(&WasmModule::<T>::unary_instr_64(
            Instruction::I64Ctz,
            r * INSTR_BENCHMARK_BATCH_SIZE,
        ));
    }: {
        sbox.invoke();
    }

    instr_i32ctz {
        let r in 0 .. INSTR_BENCHMARK_BATCHES;
        let mut sbox = Sandbox::from(&WasmModule::<T>::unary_instr_32(
            Instruction::I32Ctz,
            r * INSTR_BENCHMARK_BATCH_SIZE,
        ));
    }: {
        sbox.invoke();
    }

    instr_i64popcnt {
        let r in 0 .. INSTR_BENCHMARK_BATCHES;
        let mut sbox = Sandbox::from(&WasmModule::<T>::unary_instr_64(
            Instruction::I64Popcnt,
            r * INSTR_BENCHMARK_BATCH_SIZE,
        ));
    }: {
        sbox.invoke();
    }

    instr_i32popcnt {
        let r in 0 .. INSTR_BENCHMARK_BATCHES;
        let mut sbox = Sandbox::from(&WasmModule::<T>::unary_instr_32(
            Instruction::I32Popcnt,
            r * INSTR_BENCHMARK_BATCH_SIZE,
        ));
    }: {
        sbox.invoke();
    }

    instr_i64eqz {
        let r in 0 .. INSTR_BENCHMARK_BATCHES;
        let mut sbox = Sandbox::from(&WasmModule::<T>::unary_instr_64(
            Instruction::I64Eqz,
            r * INSTR_BENCHMARK_BATCH_SIZE,
        ));
    }: {
        sbox.invoke();
    }

    instr_i32eqz {
        let r in 0 .. INSTR_BENCHMARK_BATCHES;
        let mut sbox = Sandbox::from(&WasmModule::<T>::unary_instr_32(
            Instruction::I32Eqz,
            r * INSTR_BENCHMARK_BATCH_SIZE,
        ));
    }: {
        sbox.invoke();
    }

    // w_extend = w_bench
    //
    // i32.extend8_s
    instr_i32extend8s {
        let r in 0 .. INSTR_BENCHMARK_BATCHES;
        let mut sbox = Sandbox::from(&WasmModule::<T>::from(ModuleDefinition {
            handle_body: Some(body::repeated_dyn(r * INSTR_BENCHMARK_BATCH_SIZE, vec![
                RandomI32Repeated(1),
                Regular(Instruction::SignExt(SignExtInstruction::I32Extend8S)),
                Regular(Instruction::Drop),
            ])),
            .. Default::default()
        }));
    }: {
        sbox.invoke();
    }

    // w_extend = w_bench
    //
    // i32.extend16_s
    instr_i32extend16s {
        let r in 0 .. INSTR_BENCHMARK_BATCHES;
        let mut sbox = Sandbox::from(&WasmModule::<T>::from(ModuleDefinition {
            handle_body: Some(body::repeated_dyn(r * INSTR_BENCHMARK_BATCH_SIZE, vec![
                RandomI32Repeated(1),
                Regular(Instruction::SignExt(SignExtInstruction::I32Extend16S)),
                Regular(Instruction::Drop),
            ])),
            .. Default::default()
        }));
    }: {
        sbox.invoke();
    }

    // w_extend = w_bench
    //
    // i64.extend8_s
    instr_i64extend8s {
        let r in 0 .. INSTR_BENCHMARK_BATCHES;
        let mut sbox = Sandbox::from(&WasmModule::<T>::from(ModuleDefinition {
            handle_body: Some(body::repeated_dyn(r * INSTR_BENCHMARK_BATCH_SIZE, vec![
                RandomI64Repeated(1),
                Regular(Instruction::SignExt(SignExtInstruction::I64Extend8S)),
                Regular(Instruction::Drop),
            ])),
            .. Default::default()
        }));
    }: {
        sbox.invoke();
    }

    // w_extend = w_bench
    //
    // i64.extend16_s
    instr_i64extend16s {
        let r in 0 .. INSTR_BENCHMARK_BATCHES;
        let mut sbox = Sandbox::from(&WasmModule::<T>::from(ModuleDefinition {
            handle_body: Some(body::repeated_dyn(r * INSTR_BENCHMARK_BATCH_SIZE, vec![
                RandomI64Repeated(1),
                Regular(Instruction::SignExt(SignExtInstruction::I64Extend16S)),
                Regular(Instruction::Drop),
            ])),
            .. Default::default()
        }));
    }: {
        sbox.invoke();
    }

    // w_extend = w_bench
    //
    // i64.extend32_s
    instr_i64extend32s {
        let r in 0 .. INSTR_BENCHMARK_BATCHES;
        let mut sbox = Sandbox::from(&WasmModule::<T>::from(ModuleDefinition {
            handle_body: Some(body::repeated_dyn(r * INSTR_BENCHMARK_BATCH_SIZE, vec![
                RandomI64Repeated(1),
                Regular(Instruction::SignExt(SignExtInstruction::I64Extend32S)),
                Regular(Instruction::Drop),
            ])),
            .. Default::default()
        }));
    }: {
        sbox.invoke();
    }

    // w_extends = w_bench
    instr_i64extendsi32 {
        let r in 0 .. INSTR_BENCHMARK_BATCHES;
        let mut sbox = Sandbox::from(&WasmModule::<T>::from(ModuleDefinition {
            handle_body: Some(body::repeated_dyn(r * INSTR_BENCHMARK_BATCH_SIZE, vec![
                RandomI32Repeated(1),
                Regular(Instruction::I64ExtendSI32),
                Regular(Instruction::Drop),
            ])),
            .. Default::default()
        }));
    }: {
        sbox.invoke();
    }

    // w_extendu = w_bench
    instr_i64extendui32 {
        let r in 0 .. INSTR_BENCHMARK_BATCHES;
        let mut sbox = Sandbox::from(&WasmModule::<T>::from(ModuleDefinition {
            handle_body: Some(body::repeated_dyn(r * INSTR_BENCHMARK_BATCH_SIZE, vec![
                RandomI32Repeated(1),
                Regular(Instruction::I64ExtendUI32),
                Regular(Instruction::Drop),
            ])),
            .. Default::default()
        }));
    }: {
        sbox.invoke();
    }

    instr_i32wrapi64 {
        let r in 0 .. INSTR_BENCHMARK_BATCHES;
        let mut sbox = Sandbox::from(&WasmModule::<T>::unary_instr_64(
            Instruction::I32WrapI64,
            r * INSTR_BENCHMARK_BATCH_SIZE,
        ));
    }: {
        sbox.invoke();
    }

    // Binary numeric instructions.
    // All use w = w_bench - 2 * w_i64const

    instr_i64eq {
        let r in 0 .. INSTR_BENCHMARK_BATCHES;
        let mut sbox = Sandbox::from(&WasmModule::<T>::binary_instr_64(
            Instruction::I64Eq,
            r * INSTR_BENCHMARK_BATCH_SIZE,
        ));
    }: {
        sbox.invoke();
    }

    instr_i32eq {
        let r in 0 .. INSTR_BENCHMARK_BATCHES;
        let mut sbox = Sandbox::from(&WasmModule::<T>::binary_instr_32(
            Instruction::I32Eq,
            r * INSTR_BENCHMARK_BATCH_SIZE,
        ));
    }: {
        sbox.invoke();
    }

    instr_i64ne {
        let r in 0 .. INSTR_BENCHMARK_BATCHES;
        let mut sbox = Sandbox::from(&WasmModule::<T>::binary_instr_64(
            Instruction::I64Ne,
            r * INSTR_BENCHMARK_BATCH_SIZE,
        ));
    }: {
        sbox.invoke();
    }

    instr_i32ne {
        let r in 0 .. INSTR_BENCHMARK_BATCHES;
        let mut sbox = Sandbox::from(&WasmModule::<T>::binary_instr_32(
            Instruction::I32Ne,
            r * INSTR_BENCHMARK_BATCH_SIZE,
        ));
    }: {
        sbox.invoke();
    }

    instr_i64lts {
        let r in 0 .. INSTR_BENCHMARK_BATCHES;
        let mut sbox = Sandbox::from(&WasmModule::<T>::binary_instr_64(
            Instruction::I64LtS,
            r * INSTR_BENCHMARK_BATCH_SIZE,
        ));
    }: {
        sbox.invoke();
    }

    instr_i32lts {
        let r in 0 .. INSTR_BENCHMARK_BATCHES;
        let mut sbox = Sandbox::from(&WasmModule::<T>::binary_instr_32(
            Instruction::I32LtS,
            r * INSTR_BENCHMARK_BATCH_SIZE,
        ));
    }: {
        sbox.invoke();
    }

    instr_i64ltu {
        let r in 0 .. INSTR_BENCHMARK_BATCHES;
        let mut sbox = Sandbox::from(&WasmModule::<T>::binary_instr_64(
            Instruction::I64LtU,
            r * INSTR_BENCHMARK_BATCH_SIZE,
        ));
    }: {
        sbox.invoke();
    }

    instr_i32ltu {
        let r in 0 .. INSTR_BENCHMARK_BATCHES;
        let mut sbox = Sandbox::from(&WasmModule::<T>::binary_instr_32(
            Instruction::I32LtU,
            r * INSTR_BENCHMARK_BATCH_SIZE,
        ));
    }: {
        sbox.invoke();
    }

    instr_i64gts {
        let r in 0 .. INSTR_BENCHMARK_BATCHES;
        let mut sbox = Sandbox::from(&WasmModule::<T>::binary_instr_64(
            Instruction::I64GtS,
            r * INSTR_BENCHMARK_BATCH_SIZE,
        ));
    }: {
        sbox.invoke();
    }

    instr_i32gts {
        let r in 0 .. INSTR_BENCHMARK_BATCHES;
        let mut sbox = Sandbox::from(&WasmModule::<T>::binary_instr_32(
            Instruction::I32GtS,
            r * INSTR_BENCHMARK_BATCH_SIZE,
        ));
    }: {
        sbox.invoke();
    }

    instr_i64gtu {
        let r in 0 .. INSTR_BENCHMARK_BATCHES;
        let mut sbox = Sandbox::from(&WasmModule::<T>::binary_instr_64(
            Instruction::I64GtU,
            r * INSTR_BENCHMARK_BATCH_SIZE,
        ));
    }: {
        sbox.invoke();
    }

    instr_i32gtu {
        let r in 0 .. INSTR_BENCHMARK_BATCHES;
        let mut sbox = Sandbox::from(&WasmModule::<T>::binary_instr_32(
            Instruction::I32GtU,
            r * INSTR_BENCHMARK_BATCH_SIZE,
        ));
    }: {
        sbox.invoke();
    }

    instr_i64les {
        let r in 0 .. INSTR_BENCHMARK_BATCHES;
        let mut sbox = Sandbox::from(&WasmModule::<T>::binary_instr_64(
            Instruction::I64LeS,
            r * INSTR_BENCHMARK_BATCH_SIZE,
        ));
    }: {
        sbox.invoke();
    }

    instr_i32les {
        let r in 0 .. INSTR_BENCHMARK_BATCHES;
        let mut sbox = Sandbox::from(&WasmModule::<T>::binary_instr_32(
            Instruction::I32LeS,
            r * INSTR_BENCHMARK_BATCH_SIZE,
        ));
    }: {
        sbox.invoke();
    }

    instr_i64leu {
        let r in 0 .. INSTR_BENCHMARK_BATCHES;
        let mut sbox = Sandbox::from(&WasmModule::<T>::binary_instr_64(
            Instruction::I64LeU,
            r * INSTR_BENCHMARK_BATCH_SIZE,
        ));
    }: {
        sbox.invoke();
    }

    instr_i32leu {
        let r in 0 .. INSTR_BENCHMARK_BATCHES;
        let mut sbox = Sandbox::from(&WasmModule::<T>::binary_instr_32(
            Instruction::I32LeU,
            r * INSTR_BENCHMARK_BATCH_SIZE,
        ));
    }: {
        sbox.invoke();
    }

    instr_i64ges {
        let r in 0 .. INSTR_BENCHMARK_BATCHES;
        let mut sbox = Sandbox::from(&WasmModule::<T>::binary_instr_64(
            Instruction::I64GeS,
            r * INSTR_BENCHMARK_BATCH_SIZE,
        ));
    }: {
        sbox.invoke();
    }

    instr_i32ges {
        let r in 0 .. INSTR_BENCHMARK_BATCHES;
        let mut sbox = Sandbox::from(&WasmModule::<T>::binary_instr_32(
            Instruction::I32GeS,
            r * INSTR_BENCHMARK_BATCH_SIZE,
        ));
    }: {
        sbox.invoke();
    }

    instr_i64geu {
        let r in 0 .. INSTR_BENCHMARK_BATCHES;
        let mut sbox = Sandbox::from(&WasmModule::<T>::binary_instr_64(
            Instruction::I64GeU,
            r * INSTR_BENCHMARK_BATCH_SIZE,
        ));
    }: {
        sbox.invoke();
    }

    instr_i32geu {
        let r in 0 .. INSTR_BENCHMARK_BATCHES;
        let mut sbox = Sandbox::from(&WasmModule::<T>::binary_instr_32(
            Instruction::I32GeU,
            r * INSTR_BENCHMARK_BATCH_SIZE,
        ));
    }: {
        sbox.invoke();
    }

    instr_i64add {
        let r in 0 .. INSTR_BENCHMARK_BATCHES;
        let mut sbox = Sandbox::from(&WasmModule::<T>::binary_instr_64(
            Instruction::I64Add,
            r * INSTR_BENCHMARK_BATCH_SIZE,
        ));
    }: {
        sbox.invoke();
    }

    instr_i32add {
        let r in 0 .. INSTR_BENCHMARK_BATCHES;
        let mut sbox = Sandbox::from(&WasmModule::<T>::binary_instr_32(
            Instruction::I32Add,
            r * INSTR_BENCHMARK_BATCH_SIZE,
        ));
    }: {
        sbox.invoke();
    }

    instr_i64sub {
        let r in 0 .. INSTR_BENCHMARK_BATCHES;
        let mut sbox = Sandbox::from(&WasmModule::<T>::binary_instr_64(
            Instruction::I64Sub,
            r * INSTR_BENCHMARK_BATCH_SIZE,
        ));
    }: {
        sbox.invoke();
    }

    instr_i32sub {
        let r in 0 .. INSTR_BENCHMARK_BATCHES;
        let mut sbox = Sandbox::from(&WasmModule::<T>::binary_instr_32(
            Instruction::I32Sub,
            r * INSTR_BENCHMARK_BATCH_SIZE,
        ));
    }: {
        sbox.invoke();
    }

    instr_i64mul {
        let r in 0 .. INSTR_BENCHMARK_BATCHES;
        let mut sbox = Sandbox::from(&WasmModule::<T>::binary_instr_64(
            Instruction::I64Mul,
            r * INSTR_BENCHMARK_BATCH_SIZE,
        ));
    }: {
        sbox.invoke();
    }

    instr_i32mul {
        let r in 0 .. INSTR_BENCHMARK_BATCHES;
        let mut sbox = Sandbox::from(&WasmModule::<T>::binary_instr_32(
            Instruction::I32Mul,
            r * INSTR_BENCHMARK_BATCH_SIZE,
        ));
    }: {
        sbox.invoke();
    }

    instr_i64divs {
        let r in 0 .. INSTR_BENCHMARK_BATCHES;
        let mut sbox = Sandbox::from(&WasmModule::<T>::binary_instr_64(
            Instruction::I64DivS,
            r * INSTR_BENCHMARK_BATCH_SIZE,
        ));
    }: {
        sbox.invoke();
    }

    instr_i32divs {
        let r in 0 .. INSTR_BENCHMARK_BATCHES;
        let mut sbox = Sandbox::from(&WasmModule::<T>::binary_instr_32(
            Instruction::I32DivS,
            r * INSTR_BENCHMARK_BATCH_SIZE,
        ));
    }: {
        sbox.invoke();
    }

    instr_i64divu {
        let r in 0 .. INSTR_BENCHMARK_BATCHES;
        let mut sbox = Sandbox::from(&WasmModule::<T>::binary_instr_64(
            Instruction::I64DivU,
            r * INSTR_BENCHMARK_BATCH_SIZE,
        ));
    }: {
        sbox.invoke();
    }

    instr_i32divu {
        let r in 0 .. INSTR_BENCHMARK_BATCHES;
        let mut sbox = Sandbox::from(&WasmModule::<T>::binary_instr_32(
            Instruction::I32DivU,
            r * INSTR_BENCHMARK_BATCH_SIZE,
        ));
    }: {
        sbox.invoke();
    }

    instr_i64rems {
        let r in 0 .. INSTR_BENCHMARK_BATCHES;
        let mut sbox = Sandbox::from(&WasmModule::<T>::binary_instr_64(
            Instruction::I64RemS,
            r * INSTR_BENCHMARK_BATCH_SIZE,
        ));
    }: {
        sbox.invoke();
    }

    instr_i32rems {
        let r in 0 .. INSTR_BENCHMARK_BATCHES;
        let mut sbox = Sandbox::from(&WasmModule::<T>::binary_instr_32(
            Instruction::I32RemS,
            r * INSTR_BENCHMARK_BATCH_SIZE,
        ));
    }: {
        sbox.invoke();
    }

    instr_i64remu {
        let r in 0 .. INSTR_BENCHMARK_BATCHES;
        let mut sbox = Sandbox::from(&WasmModule::<T>::binary_instr_64(
            Instruction::I64RemU,
            r * INSTR_BENCHMARK_BATCH_SIZE,
        ));
    }: {
        sbox.invoke();
    }

    instr_i32remu {
        let r in 0 .. INSTR_BENCHMARK_BATCHES;
        let mut sbox = Sandbox::from(&WasmModule::<T>::binary_instr_32(
            Instruction::I32RemU,
            r * INSTR_BENCHMARK_BATCH_SIZE,
        ));
    }: {
        sbox.invoke();
    }

    instr_i64and {
        let r in 0 .. INSTR_BENCHMARK_BATCHES;
        let mut sbox = Sandbox::from(&WasmModule::<T>::binary_instr_64(
            Instruction::I64And,
            r * INSTR_BENCHMARK_BATCH_SIZE,
        ));
    }: {
        sbox.invoke();
    }

    instr_i32and {
        let r in 0 .. INSTR_BENCHMARK_BATCHES;
        let mut sbox = Sandbox::from(&WasmModule::<T>::binary_instr_32(
            Instruction::I32And,
            r * INSTR_BENCHMARK_BATCH_SIZE,
        ));
    }: {
        sbox.invoke();
    }

    instr_i64or {
        let r in 0 .. INSTR_BENCHMARK_BATCHES;
        let mut sbox = Sandbox::from(&WasmModule::<T>::binary_instr_64(
            Instruction::I64Or,
            r * INSTR_BENCHMARK_BATCH_SIZE,
        ));
    }: {
        sbox.invoke();
    }

    instr_i32or {
        let r in 0 .. INSTR_BENCHMARK_BATCHES;
        let mut sbox = Sandbox::from(&WasmModule::<T>::binary_instr_32(
            Instruction::I32Or,
            r * INSTR_BENCHMARK_BATCH_SIZE,
        ));
    }: {
        sbox.invoke();
    }

    instr_i64xor {
        let r in 0 .. INSTR_BENCHMARK_BATCHES;
        let mut sbox = Sandbox::from(&WasmModule::<T>::binary_instr_64(
            Instruction::I64Xor,
            r * INSTR_BENCHMARK_BATCH_SIZE,
        ));
    }: {
        sbox.invoke();
    }

    instr_i32xor {
        let r in 0 .. INSTR_BENCHMARK_BATCHES;
        let mut sbox = Sandbox::from(&WasmModule::<T>::binary_instr_32(
            Instruction::I32Xor,
            r * INSTR_BENCHMARK_BATCH_SIZE,
        ));
    }: {
        sbox.invoke();
    }

    instr_i64shl {
        let r in 0 .. INSTR_BENCHMARK_BATCHES;
        let mut sbox = Sandbox::from(&WasmModule::<T>::binary_instr_64(
            Instruction::I64Shl,
            r * INSTR_BENCHMARK_BATCH_SIZE,
        ));
    }: {
        sbox.invoke();
    }

    instr_i32shl {
        let r in 0 .. INSTR_BENCHMARK_BATCHES;
        let mut sbox = Sandbox::from(&WasmModule::<T>::binary_instr_32(
            Instruction::I32Shl,
            r * INSTR_BENCHMARK_BATCH_SIZE,
        ));
    }: {
        sbox.invoke();
    }

    instr_i64shrs {
        let r in 0 .. INSTR_BENCHMARK_BATCHES;
        let mut sbox = Sandbox::from(&WasmModule::<T>::binary_instr_64(
            Instruction::I64ShrS,
            r * INSTR_BENCHMARK_BATCH_SIZE,
        ));
    }: {
        sbox.invoke();
    }

    instr_i32shrs {
        let r in 0 .. INSTR_BENCHMARK_BATCHES;
        let mut sbox = Sandbox::from(&WasmModule::<T>::binary_instr_32(
            Instruction::I32ShrS,
            r * INSTR_BENCHMARK_BATCH_SIZE,
        ));
    }: {
        sbox.invoke();
    }

    instr_i64shru {
        let r in 0 .. INSTR_BENCHMARK_BATCHES;
        let mut sbox = Sandbox::from(&WasmModule::<T>::binary_instr_64(
            Instruction::I64ShrU,
            r * INSTR_BENCHMARK_BATCH_SIZE,
        ));
    }: {
        sbox.invoke();
    }

    instr_i32shru {
        let r in 0 .. INSTR_BENCHMARK_BATCHES;
        let mut sbox = Sandbox::from(&WasmModule::<T>::binary_instr_32(
            Instruction::I32ShrU,
            r * INSTR_BENCHMARK_BATCH_SIZE,
        ));
    }: {
        sbox.invoke();
    }

    instr_i64rotl {
        let r in 0 .. INSTR_BENCHMARK_BATCHES;
        let mut sbox = Sandbox::from(&WasmModule::<T>::binary_instr_64(
            Instruction::I64Rotl,
            r * INSTR_BENCHMARK_BATCH_SIZE,
        ));
    }: {
        sbox.invoke();
    }

    instr_i32rotl {
        let r in 0 .. INSTR_BENCHMARK_BATCHES;
        let mut sbox = Sandbox::from(&WasmModule::<T>::binary_instr_32(
            Instruction::I32Rotl,
            r * INSTR_BENCHMARK_BATCH_SIZE,
        ));
    }: {
        sbox.invoke();
    }

    instr_i64rotr {
        let r in 0 .. INSTR_BENCHMARK_BATCHES;
        let mut sbox = Sandbox::from(&WasmModule::<T>::binary_instr_64(
            Instruction::I64Rotr,
            r * INSTR_BENCHMARK_BATCH_SIZE,
        ));
    }: {
        sbox.invoke();
    }

    instr_i32rotr {
        let r in 0 .. INSTR_BENCHMARK_BATCHES;
        let mut sbox = Sandbox::from(&WasmModule::<T>::binary_instr_32(
            Instruction::I32Rotr,
            r * INSTR_BENCHMARK_BATCH_SIZE,
        ));
    }: {
        sbox.invoke();
    }

    // This is no benchmark. It merely exist to have an easy way to pretty print the currently
    // configured `Schedule` during benchmark development.
    // It can be outputted using the following command:
    // cargo run --release --features runtime-benchmarks \
    //     -- benchmark --extra --dev --execution=native \
    //     -p pallet_gear -e print_schedule --no-median-slopes --no-min-squares
    #[extra]
    print_schedule {
        #[cfg(feature = "std")]
        {
            println!("{:#?}", Schedule::<T>::default());
        }
        #[cfg(not(feature = "std"))]
        Err("Run this bench with a native runtime in order to see the schedule.")?;
    }: {}

    impl_benchmark_test_suite!(
        Gear, crate::mock::new_test_ext(), crate::mock::Test
    )
}<|MERGE_RESOLUTION|>--- conflicted
+++ resolved
@@ -54,11 +54,6 @@
     sandbox::Sandbox,
 };
 use crate::{
-<<<<<<< HEAD
-    manager::ExtManager, pallet, schedule::INSTR_BENCHMARK_BATCH_SIZE, BTreeMap, BalanceOf,
-    BenchmarkStorage, Call, Config, Event, ExecutionEnvironment, Ext as Externalities,
-    GasHandlerOf, MailboxOf, Pallet as Gear, Pallet, ProgramStorageOf, QueueOf, Schedule,
-=======
     manager::ExtManager, pallet, schedule::INSTR_BENCHMARK_BATCH_SIZE, BalanceOf, BenchmarkStorage,
     Call, Config, Event, ExecutionEnvironment, Ext as Externalities, GasHandlerOf, MailboxOf,
     Pallet as Gear, Pallet, ProgramStorageOf, QueueOf, RentFreePeriodOf, ResumeMinimalPeriodOf,
@@ -67,7 +62,6 @@
 use ::alloc::{
     collections::{BTreeMap, BTreeSet},
     vec,
->>>>>>> 6eca4e93
 };
 use common::{
     self, benchmarking,
@@ -506,12 +500,9 @@
         init_block::<T>(None);
     }: claim_value(RawOrigin::Signed(caller.clone()), original_message_id)
     verify {
-<<<<<<< HEAD
-=======
         let auto_reply = QueueOf::<T>::dequeue().expect("Error in algorithm").expect("Element should be");
         assert!(auto_reply.payload_bytes().is_empty());
         assert_eq!(auto_reply.reply_details().expect("Should be").to_reply_code(), ReplyCode::Success(SuccessReplyReason::Auto));
->>>>>>> 6eca4e93
         assert!(MailboxOf::<T>::is_empty(&caller));
     }
 
@@ -726,7 +717,27 @@
         assert!(matches!(QueueOf::<T>::dequeue(), Ok(Some(_))));
     }
 
-<<<<<<< HEAD
+    send_message_with_voucher {
+        let p in 0 .. MAX_PAYLOAD_LEN;
+
+        let caller = benchmarking::account("caller", 0, 0);
+        <T as pallet::Config>::Currency::deposit_creating(&caller, 100_000_000_000_000_u128.unique_saturated_into());
+        let minimum_balance = <T as pallet::Config>::Currency::minimum_balance();
+        let program_id = ProgramId::from_origin(benchmarking::account::<T::AccountId>("program", 0, 100).into_origin());
+        let code = benchmarking::generate_wasm2(16.into()).unwrap();
+        benchmarking::set_program::<ProgramStorageOf::<T>, _>(program_id, code, 1.into());
+        let payload = vec![0_u8; p as usize];
+
+        // Add voucher for the (caller, program_id) pair
+        let voucher_id = pallet_gear_voucher::Pallet::<T>::voucher_account_id(&caller, &program_id);
+        <T as pallet::Config>::Currency::deposit_creating(&voucher_id, 100_000_000_000_000_u128.unique_saturated_into());
+
+        init_block::<T>(None);
+    }: _(RawOrigin::Signed(caller), program_id, payload, 100_000_000_u64, minimum_balance)
+    verify {
+        assert!(matches!(QueueOf::<T>::dequeue(), Ok(Some(_))));
+    }
+
     send_message_user_interaction {
         let p in 0 .. MAX_PAYLOAD_LEN;
         let caller = benchmarking::account("caller", 0, 0);
@@ -750,30 +761,6 @@
     }
 
     send_reply_non_zero_value {
-=======
-    send_message_with_voucher {
-        let p in 0 .. MAX_PAYLOAD_LEN;
-
-        let caller = benchmarking::account("caller", 0, 0);
-        <T as pallet::Config>::Currency::deposit_creating(&caller, 100_000_000_000_000_u128.unique_saturated_into());
-        let minimum_balance = <T as pallet::Config>::Currency::minimum_balance();
-        let program_id = ProgramId::from_origin(benchmarking::account::<T::AccountId>("program", 0, 100).into_origin());
-        let code = benchmarking::generate_wasm2(16.into()).unwrap();
-        benchmarking::set_program::<ProgramStorageOf::<T>, _>(program_id, code, 1.into());
-        let payload = vec![0_u8; p as usize];
-
-        // Add voucher for the (caller, program_id) pair
-        let voucher_id = pallet_gear_voucher::Pallet::<T>::voucher_account_id(&caller, &program_id);
-        <T as pallet::Config>::Currency::deposit_creating(&voucher_id, 100_000_000_000_000_u128.unique_saturated_into());
-
-        init_block::<T>(None);
-    }: _(RawOrigin::Signed(caller), program_id, payload, 100_000_000_u64, minimum_balance)
-    verify {
-        assert!(matches!(QueueOf::<T>::dequeue(), Ok(Some(_))));
-    }
-
-    send_reply {
->>>>>>> 6eca4e93
         let p in 0 .. MAX_PAYLOAD_LEN;
         let caller = benchmarking::account("caller", 0, 0);
         <T as pallet::Config>::Currency::deposit_creating(&caller, DEPOSIT_AMOUNT.unique_saturated_into());
@@ -798,10 +785,38 @@
         let payload = vec![0_u8; p as usize];
 
         init_block::<T>(None);
-    }: _(RawOrigin::Signed(caller.clone()), original_message_id, payload, 100_000_000_u64, minimum_balance)
+    }: send_reply(RawOrigin::Signed(caller.clone()), original_message_id, payload, GAS_LIMIT_EXT, minimum_balance)
     verify {
         assert!(matches!(QueueOf::<T>::dequeue(), Ok(Some(_))));
-        assert!(MailboxOf::<T>::is_empty(&caller))
+    }
+
+    send_reply_zero_value {
+        let p in 0 .. MAX_PAYLOAD_LEN;
+        let caller = benchmarking::account("caller", 0, 0);
+        <T as pallet::Config>::Currency::deposit_creating(&caller, DEPOSIT_AMOUNT.unique_saturated_into());
+        let minimum_balance = <T as pallet::Config>::Currency::minimum_balance();
+        let program_id = benchmarking::account::<T::AccountId>("program", 0, DEFAULT_SEED);
+        <T as pallet::Config>::Currency::deposit_creating(&program_id, DEPOSIT_AMOUNT.unique_saturated_into());
+        let code = benchmarking::generate_wasm2(16.into()).unwrap();
+        benchmarking::set_program::<ProgramStorageOf::<T>, _>(ProgramId::from_origin(program_id.clone().into_origin()), code, 1.into());
+        let original_message_id = MessageId::from_origin(benchmarking::account::<T::AccountId>("message", 0, DEFAULT_SEED).into_origin());
+        let gas_limit = 50000;
+        GasHandlerOf::<T>::create(program_id.clone(), original_message_id, gas_limit).expect("Failed to create gas handler");
+        <T as pallet::Config>::Currency::reserve(&program_id, <T as pallet::Config>::GasPrice::gas_price(gas_limit)).expect("Failed to reserve");
+        MailboxOf::<T>::insert(gear_core::message::StoredMessage::new(
+            original_message_id,
+            ProgramId::from_origin(program_id.into_origin()),
+            ProgramId::from_origin(caller.clone().into_origin()),
+            Default::default(),
+            0.unique_saturated_into(),
+            None,
+        ), u32::MAX.unique_saturated_into()).expect("Error during mailbox insertion");
+        let payload = vec![0_u8; p as usize];
+
+        init_block::<T>(None);
+    }: send_reply(RawOrigin::Signed(caller.clone()), original_message_id, payload, GAS_LIMIT_EXT, minimum_balance)
+    verify {
+        assert!(matches!(QueueOf::<T>::dequeue(), Ok(Some(_))));
     }
 
     send_reply_with_voucher {
@@ -834,38 +849,10 @@
         <T as pallet::Config>::Currency::deposit_creating(&voucher_id, 100_000_000_000_000_u128.unique_saturated_into());
 
         init_block::<T>(None);
-    }: send_reply(RawOrigin::Signed(caller.clone()), original_message_id, payload, GAS_LIMIT_EXT, minimum_balance)
+    }: _(RawOrigin::Signed(caller.clone()), original_message_id, payload, 100_000_000_u64, minimum_balance)
     verify {
         assert!(matches!(QueueOf::<T>::dequeue(), Ok(Some(_))));
-    }
-
-    send_reply_zero_value {
-        let p in 0 .. MAX_PAYLOAD_LEN;
-        let caller = benchmarking::account("caller", 0, 0);
-        <T as pallet::Config>::Currency::deposit_creating(&caller, DEPOSIT_AMOUNT.unique_saturated_into());
-        let minimum_balance = <T as pallet::Config>::Currency::minimum_balance();
-        let program_id = benchmarking::account::<T::AccountId>("program", 0, DEFAULT_SEED);
-        <T as pallet::Config>::Currency::deposit_creating(&program_id, DEPOSIT_AMOUNT.unique_saturated_into());
-        let code = benchmarking::generate_wasm2(16.into()).unwrap();
-        benchmarking::set_program::<ProgramStorageOf::<T>, _>(ProgramId::from_origin(program_id.clone().into_origin()), code, 1.into());
-        let original_message_id = MessageId::from_origin(benchmarking::account::<T::AccountId>("message", 0, DEFAULT_SEED).into_origin());
-        let gas_limit = 50000;
-        GasHandlerOf::<T>::create(program_id.clone(), original_message_id, gas_limit).expect("Failed to create gas handler");
-        <T as pallet::Config>::Currency::reserve(&program_id, <T as pallet::Config>::GasPrice::gas_price(gas_limit)).expect("Failed to reserve");
-        MailboxOf::<T>::insert(gear_core::message::StoredMessage::new(
-            original_message_id,
-            ProgramId::from_origin(program_id.into_origin()),
-            ProgramId::from_origin(caller.clone().into_origin()),
-            Default::default(),
-            0.unique_saturated_into(),
-            None,
-        ), u32::MAX.unique_saturated_into()).expect("Error during mailbox insertion");
-        let payload = vec![0_u8; p as usize];
-
-        init_block::<T>(None);
-    }: send_reply(RawOrigin::Signed(caller.clone()), original_message_id, payload, GAS_LIMIT_EXT, minimum_balance)
-    verify {
-        assert!(matches!(QueueOf::<T>::dequeue(), Ok(Some(_))));
+        assert!(MailboxOf::<T>::is_empty(&caller))
     }
 
     initial_allocation {
