// This file is part of Gear.

// Copyright (C) 2022-2023 Gear Technologies Inc.
// SPDX-License-Identifier: GPL-3.0-or-later WITH Classpath-exception-2.0

// This program is free software: you can redistribute it and/or modify
// it under the terms of the GNU General Public License as published by
// the Free Software Foundation, either version 3 of the License, or
// (at your option) any later version.

// This program is distributed in the hope that it will be useful,
// but WITHOUT ANY WARRANTY; without even the implied warranty of
// MERCHANTABILITY or FITNESS FOR A PARTICULAR PURPOSE. See the
// GNU General Public License for more details.

// You should have received a copy of the GNU General Public License
// along with this program. If not, see <https://www.gnu.org/licenses/>.

//! Benchmarks for gear sys-calls.

use super::{
    code::{
        body::{self, unreachable_condition, DynInstr::*},
        max_pages, DataSegment, ImportedMemory, ModuleDefinition, WasmModule,
    },
    utils::{self, PrepareConfig},
    Exec, Program, API_BENCHMARK_BATCHES,
};
use crate::{
    benchmarking::MAX_PAYLOAD_LEN, manager::HandleKind, schedule::API_BENCHMARK_BATCH_SIZE, Config,
    MailboxOf, Pallet as Gear, ProgramStorageOf,
};
use alloc::{vec, vec::Vec};
use common::{benchmarking, storage::*, Origin, ProgramStorage};
use core::{marker::PhantomData, mem::size_of};
use frame_system::RawOrigin;
use gear_core::{
    ids::{CodeId, MessageId, ProgramId, ReservationId},
    memory::{GearPage, PageBuf, PageBufInner, PageU32Size, WasmPage},
    message::{Message, Value},
    reservation::GasReservationSlot,
};
use gear_wasm_instrument::{parity_wasm::elements::Instruction, syscalls::SysCallName};
use sp_core::Get;
use sp_runtime::{codec::Encode, traits::UniqueSaturatedInto};

/// Size of fallible syscall error length
const ERR_LEN_SIZE: u32 = size_of::<u32>() as u32;
/// Handle size
const HANDLE_SIZE: u32 = size_of::<u32>() as u32;
/// Value size
const VALUE_SIZE: u32 = size_of::<Value>() as u32;
/// Reservation id size
const RID_SIZE: u32 = size_of::<ReservationId>() as u32;
/// Code id size
const CID_SIZE: u32 = size_of::<CodeId>() as u32;
/// Program id size
const PID_SIZE: u32 = size_of::<ProgramId>() as u32;
/// Message id size
const MID_SIZE: u32 = size_of::<MessageId>() as u32;
/// Random subject size
const RANDOM_SUBJECT_SIZE: u32 = 32;

/// Size of struct with fields: error len and handle
const ERR_HANDLE_SIZE: u32 = ERR_LEN_SIZE + HANDLE_SIZE;
/// Size of struct with fields: error len and message id
const ERR_MID_SIZE: u32 = ERR_LEN_SIZE + MID_SIZE;
/// Size of struct with fields: reservation id and value
const RID_VALUE_SIZE: u32 = RID_SIZE + VALUE_SIZE;
/// Size of struct with fields: program id and value
const PID_VALUE_SIZE: u32 = PID_SIZE + VALUE_SIZE;
/// Size of struct with fields: code id and value
const CID_VALUE_SIZE: u32 = CID_SIZE + VALUE_SIZE;
/// Size of struct with fields: reservation id, program id and value
const RID_PID_VALUE_SIZE: u32 = RID_SIZE + PID_SIZE + VALUE_SIZE;

/// Size of memory with one wasm page
const SMALL_MEM_SIZE: u16 = 1;
/// Common offset for data in memory. We use `1` to make memory accesses unaligned
/// and therefore slower, because we wanna to identify max weights.
const COMMON_OFFSET: u32 = 1;
/// Common small payload len.
const COMMON_PAYLOAD_LEN: u32 = 100;

const MAX_REPETITIONS: u32 = API_BENCHMARK_BATCHES * API_BENCHMARK_BATCH_SIZE;

fn kb_to_bytes(size_in_kb: u32) -> u32 {
    size_in_kb.checked_mul(1024).unwrap()
}

pub(crate) struct Benches<T>
where
    T: Config,
    T::AccountId: Origin,
{
    _phantom: PhantomData<T>,
}

impl<T> Benches<T>
where
    T: Config,
    T::AccountId: Origin,
{
    fn prepare_handle(module: ModuleDefinition, value: u32) -> Result<Exec<T>, &'static str> {
        let instance = Program::<T>::new(module.into(), vec![])?;
        utils::prepare_exec::<T>(
            instance.caller.into_origin(),
            HandleKind::Handle(ProgramId::from_origin(instance.addr)),
            vec![],
            PrepareConfig {
                value: value.into(),
                ..Default::default()
            },
        )
    }

    fn prepare_handle_with_reservation_slots(
        module: ModuleDefinition,
        repetitions: u32,
    ) -> Result<Exec<T>, &'static str> {
        let instance = Program::<T>::new(module.into(), vec![])?;

        // insert gas reservation slots
        let program_id = ProgramId::from_origin(instance.addr);
        ProgramStorageOf::<T>::update_active_program(program_id, |program| {
            for x in 0..repetitions {
                program.gas_reservation_map.insert(
                    ReservationId::from(x as u64),
                    GasReservationSlot {
                        amount: 1_000,
                        start: 1,
                        finish: 100,
                    },
                );
            }
        })
        .unwrap();

        utils::prepare_exec::<T>(
            instance.caller.into_origin(),
            HandleKind::Handle(program_id),
            vec![],
            Default::default(),
        )
    }

    fn prepare_handle_with_const_payload(
        module: ModuleDefinition,
    ) -> Result<Exec<T>, &'static str> {
        let instance = Program::<T>::new(module.into(), vec![])?;
        utils::prepare_exec::<T>(
            instance.caller.into_origin(),
            HandleKind::Handle(ProgramId::from_origin(instance.addr)),
            vec![0xff; MAX_PAYLOAD_LEN as usize],
            Default::default(),
        )
    }

    pub fn alloc(r: u32) -> Result<Exec<T>, &'static str> {
        let mut instructions = vec![
            // Alloc 0 pages take almost the same amount of resources as another amount.
            Instruction::I32Const(0),
            Instruction::Call(0),
            Instruction::I32Const(i32::MAX),
        ];

        unreachable_condition(&mut instructions, Instruction::I32Eq); // if alloc returns i32::MAX then it's error

        let module = ModuleDefinition {
            memory: Some(ImportedMemory::new(0)),
            imported_functions: vec![SysCallName::Alloc],
            handle_body: Some(body::repeated(r * API_BENCHMARK_BATCH_SIZE, &instructions)),
            ..Default::default()
        };

        Self::prepare_handle(module, 0)
    }

    pub fn free(r: u32) -> Result<Exec<T>, &'static str> {
        assert!(r <= max_pages::<T>() as u32);

        use Instruction::*;
        let mut instructions = vec![];
        for _ in 0..API_BENCHMARK_BATCH_SIZE {
            instructions.extend([I32Const(r as i32), Call(0), I32Const(i32::MAX)]);
            unreachable_condition(&mut instructions, I32Eq); // if alloc returns i32::MAX then it's error

            for page in 0..r {
                instructions.extend([I32Const(page as i32), Call(1), I32Const(0)]);
                unreachable_condition(&mut instructions, I32Ne); // if free returns 0 then it's error
            }
        }

        let module = ModuleDefinition {
            memory: Some(ImportedMemory::new(0)),
            imported_functions: vec![SysCallName::Alloc, SysCallName::Free],
            init_body: None,
            handle_body: Some(body::from_instructions(instructions)),
            ..Default::default()
        };

        Self::prepare_handle(module, 0)
    }

    pub fn gr_reserve_gas(r: u32) -> Result<Exec<T>, &'static str> {
        let repetitions = r;
        let res_offset = COMMON_OFFSET;

        // It is not allowed to reserve less than mailbox threshold
        let mailbox_threshold = <T as Config>::MailboxThreshold::get();

        let module = ModuleDefinition {
            memory: Some(ImportedMemory::new(SMALL_MEM_SIZE)),
            imported_functions: vec![SysCallName::ReserveGas],
            handle_body: Some(body::fallible_syscall(
                repetitions,
                res_offset,
                &[
                    // gas amount
                    InstrI64Const(mailbox_threshold),
                    // duration
                    InstrI32Const(1),
                ],
            )),
            ..Default::default()
        };

        Self::prepare_handle(module, 0)
    }

    pub fn gr_unreserve_gas(r: u32) -> Result<Exec<T>, &'static str> {
        let repetitions = r;
        assert!(repetitions <= MAX_REPETITIONS);

        // Store max repetitions for any `r` to exclude data segments size contribution.
        let reservation_id_bytes: Vec<u8> = (0..MAX_REPETITIONS)
            .map(|i| ReservationId::from(i as u64))
            .flat_map(|x| x.encode())
            .collect();

        let reservation_id_offset = COMMON_OFFSET;
        let res_offset = reservation_id_offset + reservation_id_bytes.len() as u32;

        let module = ModuleDefinition {
            memory: Some(ImportedMemory::new(SMALL_MEM_SIZE)),
            imported_functions: vec![SysCallName::UnreserveGas],
            data_segments: vec![DataSegment {
                offset: reservation_id_offset,
                value: reservation_id_bytes,
            }],
            handle_body: Some(body::fallible_syscall(
                repetitions,
                res_offset,
                &[
                    // reservation id offset
                    Counter(reservation_id_offset, RID_SIZE),
                ],
            )),
            ..Default::default()
        };

        Self::prepare_handle_with_reservation_slots(module, repetitions)
    }

    pub fn gr_system_reserve_gas(r: u32) -> Result<Exec<T>, &'static str> {
        let repetitions = r * API_BENCHMARK_BATCH_SIZE;
        let res_offset = COMMON_OFFSET;

        let module = ModuleDefinition {
            memory: Some(ImportedMemory::new(SMALL_MEM_SIZE)),
            imported_functions: vec![SysCallName::SystemReserveGas],
            handle_body: Some(body::fallible_syscall(
                repetitions,
                res_offset,
                &[
                    // gas amount
                    InstrI64Const(50_000_000),
                ],
            )),
            ..Default::default()
        };

        Self::prepare_handle(module, 0)
    }

    pub fn getter(name: SysCallName, r: u32) -> Result<Exec<T>, &'static str> {
        let repetitions = r * API_BENCHMARK_BATCH_SIZE;
        let res_offset = COMMON_OFFSET;

        let module = ModuleDefinition {
            memory: Some(ImportedMemory::new(SMALL_MEM_SIZE)),
            imported_functions: vec![name],
            handle_body: Some(body::syscall(
                repetitions,
                &[
                    // offset where to write taken data
                    InstrI32Const(res_offset),
                ],
            )),
            ..Default::default()
        };

        Self::prepare_handle(module, 0)
    }

    pub fn gr_read(r: u32) -> Result<Exec<T>, &'static str> {
        let repetitions = r * API_BENCHMARK_BATCH_SIZE;
        let buffer_offset = COMMON_OFFSET;
        let buffer_len = COMMON_PAYLOAD_LEN;
        let res_offset = buffer_offset + buffer_len;

        assert!(buffer_len <= MAX_PAYLOAD_LEN);

        let module = ModuleDefinition {
            memory: Some(ImportedMemory::new(SMALL_MEM_SIZE)),
            imported_functions: vec![SysCallName::Read],
            handle_body: Some(body::fallible_syscall(
                repetitions,
                res_offset,
                &[
                    // at
                    InstrI32Const(0),
                    // len
                    InstrI32Const(buffer_len),
                    // buffer offset
                    InstrI32Const(buffer_offset),
                ],
            )),
            ..Default::default()
        };

        Self::prepare_handle_with_const_payload(module)
    }

    pub fn gr_read_per_kb(n: u32) -> Result<Exec<T>, &'static str> {
        let repetitions = API_BENCHMARK_BATCH_SIZE;
        let buffer_offset = COMMON_OFFSET;
        let buffer_len = n * 1024;
        let res_offset = buffer_offset + buffer_len;

        assert!(buffer_len <= MAX_PAYLOAD_LEN);

        let module = ModuleDefinition {
            memory: Some(ImportedMemory::max::<T>()),
            imported_functions: vec![SysCallName::Read],
            handle_body: Some(body::fallible_syscall(
                repetitions,
                res_offset,
                &[
                    // at
                    InstrI32Const(0),
                    // len
                    InstrI32Const(buffer_len),
                    // buffer offset
                    InstrI32Const(buffer_offset),
                ],
            )),
            ..Default::default()
        };

        Self::prepare_handle_with_const_payload(module)
    }

    pub fn gr_random(r: u32) -> Result<Exec<T>, &'static str> {
        let repetitions = r * API_BENCHMARK_BATCH_SIZE;
        let subject_offset = COMMON_OFFSET;
        let bn_random_offset = subject_offset + RANDOM_SUBJECT_SIZE;

        let module = ModuleDefinition {
            memory: Some(ImportedMemory::new(SMALL_MEM_SIZE)),
            imported_functions: vec![SysCallName::Random],
            handle_body: Some(body::syscall(
                repetitions,
                &[
                    // subject offset
                    InstrI32Const(subject_offset),
                    // bn random offset
                    InstrI32Const(bn_random_offset),
                ],
            )),
            ..Default::default()
        };

        Self::prepare_handle(module, 0)
    }

    pub fn gr_reply_deposit(r: u32) -> Result<Exec<T>, &'static str> {
        let repetitions = r * API_BENCHMARK_BATCH_SIZE;
        let pid_value_offset = COMMON_OFFSET;
        let send_res_offset = COMMON_OFFSET + PID_VALUE_SIZE;
        let mid_offset = send_res_offset + ERR_LEN_SIZE;
        let res_offset = send_res_offset + ERR_MID_SIZE;

        // `gr_send` is required to populate `message_context.outcome.handle`
        // so `gr_reply_deposit` can be called and won't fail.
        let module = ModuleDefinition {
            memory: Some(ImportedMemory::max::<T>()),
            imported_functions: vec![SysCallName::ReplyDeposit, SysCallName::Send],
            handle_body: Some(body::fallible_syscall(
                repetitions,
                res_offset,
                &[
                    // pid value offset
                    InstrI32Const(pid_value_offset),
                    // payload offset
                    InstrI32Const(COMMON_OFFSET),
                    // payload len
                    InstrI32Const(0),
                    // delay
                    InstrI32Const(0),
                    // res ptr
                    InstrI32Const(send_res_offset),
                    // call send
                    InstrCall(1),
                    // mid ptr
                    InstrI32Const(mid_offset),
                    // gas
                    InstrI64Const(10_000),
                ],
            )),
            ..Default::default()
        };

        Self::prepare_handle(module, 10000000)
    }

    pub fn gr_send(
        batches: u32,
        payload_len_kb: Option<u32>,
        wgas: bool,
    ) -> Result<Exec<T>, &'static str> {
        let repetitions = batches * API_BENCHMARK_BATCH_SIZE;
        let pid_value_offset = COMMON_OFFSET;
        let payload_offset = pid_value_offset + PID_VALUE_SIZE;
        let payload_len = payload_len_kb
            .map(kb_to_bytes)
            .unwrap_or(COMMON_PAYLOAD_LEN);
        let res_offset = payload_offset + payload_len;

        let mut params = vec![
            // pid value offset
            InstrI32Const(pid_value_offset),
            // payload offset
            InstrI32Const(payload_offset),
            // payload len
            InstrI32Const(payload_len),
            // delay
            InstrI32Const(10),
        ];

        let name = if wgas {
            params.insert(3, InstrI64Const(100_000_000));
            SysCallName::SendWGas
        } else {
            SysCallName::Send
        };

        let module = ModuleDefinition {
            memory: Some(ImportedMemory::max::<T>()),
            imported_functions: vec![name],
            handle_body: Some(body::fallible_syscall(repetitions, res_offset, &params)),
            ..Default::default()
        };

        Self::prepare_handle(module, 10000000)
    }

    pub fn gr_send_init(r: u32) -> Result<Exec<T>, &'static str> {
        let repetitions = r * API_BENCHMARK_BATCH_SIZE;
        let res_offset = COMMON_OFFSET;

        let module = ModuleDefinition {
            memory: Some(ImportedMemory::new(SMALL_MEM_SIZE)),
            imported_functions: vec![SysCallName::SendInit],
            handle_body: Some(body::fallible_syscall(repetitions, res_offset, &[])),
            ..Default::default()
        };

        Self::prepare_handle(module, 0)
    }

    pub fn gr_send_push(r: u32) -> Result<Exec<T>, &'static str> {
        let repetitions = r * API_BENCHMARK_BATCH_SIZE;
        assert!(repetitions <= MAX_REPETITIONS);

        let payload_offset = COMMON_OFFSET;
        let payload_len = COMMON_PAYLOAD_LEN;
        let res_offset = payload_offset + payload_len;
        let err_handle_offset = res_offset + ERR_LEN_SIZE;

        let mut instructions = body::fallible_syscall_instr(
            MAX_REPETITIONS,
            1,
            Counter(err_handle_offset, ERR_HANDLE_SIZE),
            &[],
        );
        instructions.extend(body::fallible_syscall_instr(
            repetitions,
            0,
            InstrI32Const(res_offset),
            &[
                // get handle from send init results
                Counter(err_handle_offset + ERR_LEN_SIZE, ERR_HANDLE_SIZE),
                InstrI32Load(2, 0),
                // payload ptr
                InstrI32Const(payload_offset),
                // payload len
                InstrI32Const(payload_len),
            ],
        ));

        let module = ModuleDefinition {
            memory: Some(ImportedMemory::new(SMALL_MEM_SIZE)),
            imported_functions: vec![SysCallName::SendPush, SysCallName::SendInit],
            handle_body: Some(body::from_instructions(instructions)),
            ..Default::default()
        };

        Self::prepare_handle(module, 0)
    }

    pub fn gr_send_push_per_kb(n: u32) -> Result<Exec<T>, &'static str> {
        let repetitions = API_BENCHMARK_BATCH_SIZE;
        let payload_offset = COMMON_OFFSET;
        let payload_len = n * 1024;
        let res_offset = payload_offset + payload_len;
        let err_handle_offset = res_offset + ERR_LEN_SIZE;

        let mut instructions = body::fallible_syscall_instr(
            API_BENCHMARK_BATCH_SIZE,
            1,
            Counter(err_handle_offset, ERR_HANDLE_SIZE),
            &[],
        );
        instructions.extend(body::fallible_syscall_instr(
            repetitions,
            0,
            InstrI32Const(res_offset),
            &[
                // get handle from send init results
                Counter(err_handle_offset + ERR_LEN_SIZE, ERR_HANDLE_SIZE),
                InstrI32Load(2, 0),
                // payload ptr
                InstrI32Const(payload_offset),
                // payload len
                InstrI32Const(payload_len),
            ],
        ));

        let module = ModuleDefinition {
            memory: Some(ImportedMemory::max::<T>()),
            imported_functions: vec![SysCallName::SendPush, SysCallName::SendInit],
            handle_body: Some(body::from_instructions(instructions)),
            ..Default::default()
        };

        Self::prepare_handle(module, 0)
    }

    pub fn gr_send_commit(r: u32, wgas: bool) -> Result<Exec<T>, &'static str> {
        let repetitions = r * API_BENCHMARK_BATCH_SIZE;
        assert!(repetitions <= MAX_REPETITIONS);

        let pid_value_offset = COMMON_OFFSET;
        let err_handle_offset = pid_value_offset + PID_VALUE_SIZE;
        let res_offset = err_handle_offset + MAX_REPETITIONS * ERR_HANDLE_SIZE;

        // Init messages
        let mut instructions = body::fallible_syscall_instr(
            MAX_REPETITIONS,
            1,
            Counter(err_handle_offset, ERR_HANDLE_SIZE),
            &[],
        );

        let mut commit_params = vec![
            // get handle from send init results
            Counter(err_handle_offset + ERR_LEN_SIZE, ERR_HANDLE_SIZE),
            InstrI32Load(2, 0),
            // pid value offset
            InstrI32Const(pid_value_offset),
            // delay
            InstrI32Const(10),
        ];
        let name = if wgas {
            commit_params.insert(3, InstrI64Const(100_000_000));
            SysCallName::SendCommitWGas
        } else {
            SysCallName::SendCommit
        };

        instructions.extend(body::fallible_syscall_instr(
            repetitions,
            0,
            InstrI32Const(res_offset),
            &commit_params,
        ));

        let module = ModuleDefinition {
            memory: Some(ImportedMemory::new(SMALL_MEM_SIZE)),
            imported_functions: vec![name, SysCallName::SendInit],
            handle_body: Some(body::from_instructions(instructions)),
            ..Default::default()
        };

        Self::prepare_handle(module, 10000000)
    }

    pub fn gr_reservation_send(
        batches: u32,
        payload_len_kb: Option<u32>,
    ) -> Result<Exec<T>, &'static str> {
        let repetitions = batches * API_BENCHMARK_BATCH_SIZE;
        assert!(repetitions <= MAX_REPETITIONS);

        let rid_pid_values: Vec<u8> = (0..MAX_REPETITIONS)
            .flat_map(|i| {
                let mut bytes = [0; RID_PID_VALUE_SIZE as usize];
                bytes[..RID_SIZE as usize].copy_from_slice(ReservationId::from(i as u64).as_ref());
                bytes
            })
            .collect();

        let rid_pid_value_offset = COMMON_OFFSET;
        let payload_offset = rid_pid_value_offset + rid_pid_values.len() as u32;
        let payload_len = payload_len_kb
            .map(kb_to_bytes)
            .unwrap_or(COMMON_PAYLOAD_LEN);
        let res_offset = payload_offset + payload_len;

        let module = ModuleDefinition {
            memory: Some(ImportedMemory::max::<T>()),
            imported_functions: vec![SysCallName::ReservationSend],
            data_segments: vec![DataSegment {
                offset: rid_pid_value_offset,
                value: rid_pid_values,
            }],
            handle_body: Some(body::fallible_syscall(
                repetitions,
                res_offset,
                &[
                    // rid pid value offset
                    Counter(rid_pid_value_offset, RID_PID_VALUE_SIZE),
                    // payload offset
                    InstrI32Const(payload_offset),
                    // payload len
                    InstrI32Const(payload_len),
                    // delay
                    InstrI32Const(10),
                ],
            )),
            ..Default::default()
        };

        Self::prepare_handle_with_reservation_slots(module, repetitions)
    }

    pub fn gr_reservation_send_commit(r: u32) -> Result<Exec<T>, &'static str> {
        let repetitions = r * API_BENCHMARK_BATCH_SIZE;
        assert!(repetitions <= MAX_REPETITIONS);

        let rid_pid_values: Vec<u8> = (0..MAX_REPETITIONS)
            .flat_map(|i| {
                let mut bytes = [0; RID_PID_VALUE_SIZE as usize];
                bytes[..RID_SIZE as usize].copy_from_slice(ReservationId::from(i as u64).as_ref());
                bytes
            })
            .collect();

        let rid_pid_value_offset = COMMON_OFFSET;
        let err_handle_offset = rid_pid_value_offset + rid_pid_values.len() as u32;
        let res_offset = err_handle_offset + MAX_REPETITIONS * ERR_HANDLE_SIZE;

        // Init messages
        let mut instructions = body::fallible_syscall_instr(
            MAX_REPETITIONS,
            1,
            Counter(err_handle_offset, ERR_HANDLE_SIZE),
            &[],
        );

        instructions.extend(body::fallible_syscall_instr(
            repetitions,
            0,
            InstrI32Const(res_offset),
            &[
                // get handle from send init results
                Counter(err_handle_offset + ERR_LEN_SIZE, ERR_HANDLE_SIZE),
                InstrI32Load(2, 0),
                // rid pid value offset
                Counter(rid_pid_value_offset, RID_PID_VALUE_SIZE),
                // delay
                InstrI32Const(10),
            ],
        ));

        let module = ModuleDefinition {
            // `SMALL_MEM_SIZE + 2` in order to fit data segments and err handle offsets.
            memory: Some(ImportedMemory::new(SMALL_MEM_SIZE + 2)),
            imported_functions: vec![SysCallName::ReservationSendCommit, SysCallName::SendInit],
            data_segments: vec![DataSegment {
                offset: rid_pid_value_offset,
                value: rid_pid_values,
            }],
            handle_body: Some(body::from_instructions(instructions)),
            ..Default::default()
        };

        Self::prepare_handle_with_reservation_slots(module, repetitions)
    }

    pub fn gr_reply(
        r: u32,
        payload_len_kb: Option<u32>,
        wgas: bool,
    ) -> Result<Exec<T>, &'static str> {
        let repetitions = r;
        assert!(repetitions <= 1);

        let payload_offset = COMMON_OFFSET;
        let payload_len = payload_len_kb
            .map(kb_to_bytes)
            .unwrap_or(COMMON_PAYLOAD_LEN);
        let value_offset = payload_offset + payload_len;
        let res_offset = value_offset + VALUE_SIZE;

        let mut params = vec![
            // payload offset
            InstrI32Const(payload_offset),
            // payload len
            InstrI32Const(payload_len),
            // value offset
            InstrI32Const(value_offset),
        ];

        let name = match wgas {
            true => {
                params.insert(2, InstrI64Const(100_000_000));
                SysCallName::ReplyWGas
            }
            false => SysCallName::Reply,
        };

        let module = ModuleDefinition {
            memory: Some(ImportedMemory::max::<T>()),
            imported_functions: vec![name],
            handle_body: Some(body::fallible_syscall(repetitions, res_offset, &params)),
            ..Default::default()
        };

        Self::prepare_handle(module, 10000000)
    }

    pub fn gr_reply_commit(r: u32, wgas: bool) -> Result<Exec<T>, &'static str> {
        let repetitions = r;
        assert!(repetitions <= 1);
        let value_offset = COMMON_OFFSET;
        let res_offset = value_offset + VALUE_SIZE;

        let (name, params) = if wgas {
            let params = vec![
                // gas_limit
                InstrI64Const(100_000_000),
                // value offset
                InstrI32Const(value_offset),
            ];

            (SysCallName::ReplyCommitWGas, params)
        } else {
            let params = vec![
                // value offset
                InstrI32Const(value_offset),
            ];

            (SysCallName::ReplyCommit, params)
        };

        let module = ModuleDefinition {
            memory: Some(ImportedMemory::new(SMALL_MEM_SIZE)),
            imported_functions: vec![name],
            handle_body: Some(body::fallible_syscall(repetitions, res_offset, &params)),
            ..Default::default()
        };

        Self::prepare_handle(module, 10000000)
    }

    pub fn gr_reply_push(r: u32) -> Result<Exec<T>, &'static str> {
        let repetitions = r * API_BENCHMARK_BATCH_SIZE;
        let payload_offset = COMMON_OFFSET;
        let payload_len = COMMON_PAYLOAD_LEN;
        let res_offset = payload_offset + payload_len;

        let module = ModuleDefinition {
            memory: Some(ImportedMemory::new(SMALL_MEM_SIZE)),
            imported_functions: vec![SysCallName::ReplyPush],
            handle_body: Some(body::fallible_syscall(
                repetitions,
                res_offset,
                &[
                    // payload ptr
                    InstrI32Const(payload_offset),
                    // payload len
                    InstrI32Const(payload_len),
                ],
            )),
            ..Default::default()
        };

        Self::prepare_handle(module, 10_000_000)
    }

    pub fn gr_reply_push_per_kb(n: u32) -> Result<Exec<T>, &'static str> {
        let repetitions = 1;
        let payload_offset = COMMON_OFFSET;
        let payload_len = n * 1024;
        let res_offset = payload_offset + payload_len;

        let module = ModuleDefinition {
            memory: Some(ImportedMemory::max::<T>()),
            imported_functions: vec![SysCallName::ReplyPush],
            handle_body: Some(body::fallible_syscall(
                repetitions,
                res_offset,
                &[
                    // payload ptr
                    InstrI32Const(payload_offset),
                    // payload len
                    InstrI32Const(payload_len),
                ],
            )),
            ..Default::default()
        };

        Self::prepare_handle(module, 10000000)
    }

    pub fn gr_reservation_reply(
        batches: u32,
        payload_len_kb: Option<u32>,
    ) -> Result<Exec<T>, &'static str> {
        let repetitions = batches;
        let max_repetitions = 1;
        assert!(repetitions <= max_repetitions);

        let rid_values: Vec<_> = (0..max_repetitions)
            .flat_map(|i| {
                let mut bytes = [0; RID_VALUE_SIZE as usize];
                bytes[..RID_SIZE as usize].copy_from_slice(ReservationId::from(i as u64).as_ref());
                bytes.to_vec()
            })
            .collect();

        let rid_value_offset = COMMON_OFFSET;
        let payload_offset = rid_value_offset + rid_values.len() as u32;
        let payload_len = payload_len_kb
            .map(kb_to_bytes)
            .unwrap_or(COMMON_PAYLOAD_LEN);
        let res_offset = payload_offset + payload_len;

        let module = ModuleDefinition {
            memory: Some(ImportedMemory::max::<T>()),
            imported_functions: vec![SysCallName::ReservationReply],
            data_segments: vec![DataSegment {
                offset: rid_value_offset,
                value: rid_values,
            }],
            handle_body: Some(body::fallible_syscall(
                repetitions,
                res_offset,
                &[
                    // rid value offset
                    Counter(rid_value_offset, RID_VALUE_SIZE),
                    // payload offset
                    InstrI32Const(payload_offset),
                    // payload len
                    InstrI32Const(payload_len),
                ],
            )),
            ..Default::default()
        };

        Self::prepare_handle_with_reservation_slots(module, repetitions)
    }

    pub fn gr_reservation_reply_commit(r: u32) -> Result<Exec<T>, &'static str> {
        let repetitions = r;
        let max_repetitions = 1;
        assert!(repetitions <= max_repetitions);

        let rid_values: Vec<_> = (0..max_repetitions)
            .flat_map(|i| {
                let mut bytes = [0; RID_VALUE_SIZE as usize];
                bytes[..RID_SIZE as usize].copy_from_slice(ReservationId::from(i as u64).as_ref());
                bytes.to_vec()
            })
            .collect();

        let rid_value_offset = COMMON_OFFSET;
        let res_offset = rid_value_offset + rid_values.len() as u32;

        let module = ModuleDefinition {
            memory: Some(ImportedMemory::new(SMALL_MEM_SIZE)),
            imported_functions: vec![SysCallName::ReservationReplyCommit],
            data_segments: vec![DataSegment {
                offset: rid_value_offset,
                value: rid_values,
            }],
            handle_body: Some(body::fallible_syscall(
                repetitions,
                res_offset,
                &[
                    // rid_value ptr
                    Counter(rid_value_offset, RID_VALUE_SIZE),
                ],
            )),
            ..Default::default()
        };

        Self::prepare_handle_with_reservation_slots(module, repetitions)
    }

<<<<<<< HEAD
=======
    pub fn gr_reservation_reply_commit_per_kb(n: u32) -> Result<Exec<T>, &'static str> {
        let repetitions = 1;
        let rid_value_offset = COMMON_OFFSET;
        let payload_offset = rid_value_offset + RID_VALUE_SIZE;
        let payload_len = n * 1024;
        let res_offset = payload_offset + payload_len;

        let module = ModuleDefinition {
            memory: Some(ImportedMemory::max::<T>()),
            imported_functions: vec![SysCallName::ReservationReply],
            handle_body: Some(body::fallible_syscall(
                repetitions,
                res_offset,
                &[
                    // rid_value ptr
                    InstrI32Const(rid_value_offset),
                    // payload ptr
                    InstrI32Const(payload_offset),
                    // payload len
                    InstrI32Const(payload_len),
                ],
            )),
            ..Default::default()
        };

        Self::prepare_handle_with_reservation_slots(module, repetitions)
    }

>>>>>>> bf0977d7
    pub fn gr_reply_to(r: u32) -> Result<Exec<T>, &'static str> {
        let repetitions = r * API_BENCHMARK_BATCH_SIZE;
        let res_offset = COMMON_OFFSET;

        let module = ModuleDefinition {
            memory: Some(ImportedMemory::new(SMALL_MEM_SIZE)),
            imported_functions: vec![SysCallName::ReplyTo],
            reply_body: Some(body::fallible_syscall(repetitions, res_offset, &[])),
            ..Default::default()
        };

        let instance = Program::<T>::new(module.into(), vec![])?;

        let msg_id = MessageId::from(10);
        let msg = Message::new(
            msg_id,
            instance.addr.as_bytes().into(),
            ProgramId::from(instance.caller.clone().into_origin().as_bytes()),
            Default::default(),
            Some(1_000_000),
            0,
            None,
        )
        .into_stored();
        MailboxOf::<T>::insert(msg, u32::MAX.unique_saturated_into())
            .expect("Error during mailbox insertion");

        utils::prepare_exec::<T>(
            instance.caller.into_origin(),
            HandleKind::Reply(msg_id, 0),
            vec![],
            Default::default(),
        )
    }

    pub fn gr_signal_from(r: u32) -> Result<Exec<T>, &'static str> {
        let repetitions = r * API_BENCHMARK_BATCH_SIZE;
        let res_offset = COMMON_OFFSET;

        let module = ModuleDefinition {
            memory: Some(ImportedMemory::new(SMALL_MEM_SIZE)),
            imported_functions: vec![SysCallName::SignalFrom],
            handle_body: Some(body::syscall(repetitions, &[InstrI32Const(res_offset)])),
            ..Default::default()
        };

        Self::prepare_handle(module, 0)
    }

    pub fn gr_reply_input(
        repetitions: u32,
        input_len_kb: Option<u32>,
        wgas: bool,
    ) -> Result<Exec<T>, &'static str> {
        let input_at = 0;
        let input_len = input_len_kb.map(kb_to_bytes).unwrap_or(COMMON_PAYLOAD_LEN);
        let value_offset = COMMON_OFFSET;
        let res_offset = value_offset + VALUE_SIZE;

        assert!(repetitions <= 1);
        assert!(input_len <= MAX_PAYLOAD_LEN);

        let mut params = vec![
            // input at
            InstrI32Const(input_at),
            // input len
            InstrI32Const(input_len),
            // value offset
            InstrI32Const(value_offset),
        ];

        let name = match wgas {
            true => {
                params.insert(2, InstrI64Const(100_000_000));
                SysCallName::ReplyInputWGas
            }
            false => SysCallName::ReplyInput,
        };

        let module = ModuleDefinition {
            memory: Some(ImportedMemory::max::<T>()),
            imported_functions: vec![name],
            handle_body: Some(body::fallible_syscall(repetitions, res_offset, &params)),
            ..Default::default()
        };

        Self::prepare_handle_with_const_payload(module)
    }

    pub fn gr_reply_push_input(
        batches: Option<u32>,
        input_len_kb: Option<u32>,
    ) -> Result<Exec<T>, &'static str> {
        // We cannot use batches, when big payloads
        assert!(batches.is_some() != input_len_kb.is_some());

        let repetitions = batches
            .map(|batches| batches * API_BENCHMARK_BATCH_SIZE)
            .unwrap_or(1);
        let input_at = 0;
        let input_len = input_len_kb.map(kb_to_bytes).unwrap_or(COMMON_PAYLOAD_LEN);
        let res_offset = COMMON_OFFSET;

        assert!(input_len <= MAX_PAYLOAD_LEN);

        let module = ModuleDefinition {
            memory: Some(ImportedMemory::max::<T>()),
            imported_functions: vec![SysCallName::ReplyPushInput],
            handle_body: Some(body::fallible_syscall(
                repetitions,
                res_offset,
                &[
                    // input at
                    InstrI32Const(input_at),
                    // input len
                    InstrI32Const(input_len),
                ],
            )),
            ..Default::default()
        };

        Self::prepare_handle_with_const_payload(module)
    }

    pub fn gr_send_input(
        batches: u32,
        input_len_kb: Option<u32>,
        wgas: bool,
    ) -> Result<Exec<T>, &'static str> {
        let repetitions = batches * API_BENCHMARK_BATCH_SIZE;
        let input_at = 0;
        let input_len = input_len_kb.map(kb_to_bytes).unwrap_or(COMMON_PAYLOAD_LEN);
        let pid_value_offset = COMMON_OFFSET;
        let res_offset = pid_value_offset + PID_VALUE_SIZE;

        assert!(repetitions <= MAX_REPETITIONS);
        assert!(input_len <= MAX_PAYLOAD_LEN);

        let mut params = vec![
            // pid value offset
            InstrI32Const(pid_value_offset),
            // input at
            InstrI32Const(input_at),
            // input len
            InstrI32Const(input_len),
            // delay
            InstrI32Const(10),
        ];

        let name = match wgas {
            true => {
                params.insert(3, InstrI64Const(100_000_000));
                SysCallName::SendInputWGas
            }
            false => SysCallName::SendInput,
        };

        let module = ModuleDefinition {
            memory: Some(ImportedMemory::max::<T>()),
            imported_functions: vec![name],
            handle_body: Some(body::fallible_syscall(repetitions, res_offset, &params)),
            ..Default::default()
        };

        Self::prepare_handle_with_const_payload(module)
    }

    pub fn gr_send_push_input(r: u32, input_len_kb: Option<u32>) -> Result<Exec<T>, &'static str> {
        let repetitions = r * API_BENCHMARK_BATCH_SIZE;
        assert!(repetitions <= MAX_REPETITIONS);

        let input_at = 0;
        let input_len = input_len_kb.map(kb_to_bytes).unwrap_or(COMMON_PAYLOAD_LEN);
        let res_offset = COMMON_OFFSET;
        let err_handle_offset = COMMON_OFFSET + ERR_LEN_SIZE;

        let mut instructions = body::fallible_syscall_instr(
            MAX_REPETITIONS,
            1,
            Counter(err_handle_offset, ERR_HANDLE_SIZE),
            &[],
        );

        instructions.extend(
            body::fallible_syscall_instr(
                repetitions,
                0,
                InstrI32Const(res_offset),
                &[
                    // get handle from send init results
                    Counter(err_handle_offset + ERR_LEN_SIZE, ERR_HANDLE_SIZE),
                    InstrI32Load(2, 0),
                    // input at
                    InstrI32Const(input_at),
                    // input len
                    InstrI32Const(input_len),
                ],
            )
            .into_iter(),
        );

        let module = ModuleDefinition {
            memory: Some(ImportedMemory::max::<T>()),
            imported_functions: vec![SysCallName::SendPushInput, SysCallName::SendInit],
            handle_body: Some(body::from_instructions(instructions)),
            ..Default::default()
        };

        Self::prepare_handle_with_const_payload(module)
    }

    pub fn gr_status_code(r: u32) -> Result<Exec<T>, &'static str> {
        let repetitions = r * API_BENCHMARK_BATCH_SIZE;
        let res_offset = COMMON_OFFSET;

        let module = ModuleDefinition {
            memory: Some(ImportedMemory::new(SMALL_MEM_SIZE)),
            imported_functions: vec![SysCallName::StatusCode],
            reply_body: Some(body::fallible_syscall(repetitions, res_offset, &[])),
            ..Default::default()
        };

        let instance = Program::<T>::new(module.into(), vec![])?;

        let msg_id = MessageId::from(10);
        let msg = Message::new(
            msg_id,
            instance.addr.as_bytes().into(),
            ProgramId::from(instance.caller.clone().into_origin().as_bytes()),
            Default::default(),
            Some(1_000_000),
            0,
            None,
        )
        .into_stored();
        MailboxOf::<T>::insert(msg, u32::MAX.unique_saturated_into())
            .expect("Error during mailbox insertion");

        utils::prepare_exec::<T>(
            instance.caller.into_origin(),
            HandleKind::Reply(msg_id, 0),
            vec![],
            Default::default(),
        )
    }

    pub fn gr_debug(r: u32) -> Result<Exec<T>, &'static str> {
        let repetitions = r * API_BENCHMARK_BATCH_SIZE;
        let string_offset = COMMON_OFFSET;
        let string_len = COMMON_PAYLOAD_LEN;

        let module = ModuleDefinition {
            memory: Some(ImportedMemory::new(SMALL_MEM_SIZE)),
            imported_functions: vec![SysCallName::Debug],
            handle_body: Some(body::syscall(
                repetitions,
                &[
                    // payload ptr
                    InstrI32Const(string_offset),
                    // payload len
                    InstrI32Const(string_len),
                ],
            )),
            ..Default::default()
        };

        Self::prepare_handle(module, 0)
    }

    pub fn gr_debug_per_kb(n: u32) -> Result<Exec<T>, &'static str> {
        let repetitions = API_BENCHMARK_BATCH_SIZE;
        let string_offset = COMMON_OFFSET;
        let string_len = n * 1024;

        let module = ModuleDefinition {
            memory: Some(ImportedMemory::max::<T>()),
            imported_functions: vec![SysCallName::Debug],
            handle_body: Some(body::syscall(
                repetitions,
                &[
                    // payload ptr
                    InstrI32Const(string_offset),
                    // payload len
                    InstrI32Const(string_len),
                ],
            )),
            ..Default::default()
        };

        Self::prepare_handle(module, 0)
    }

    pub fn gr_error(r: u32) -> Result<Exec<T>, &'static str> {
        let repetitions = r * API_BENCHMARK_BATCH_SIZE;
        let res_offset = COMMON_OFFSET;
        let err_data_buffer_offset = res_offset + ERR_LEN_SIZE;

        let mut handle_body = body::fallible_syscall(
            repetitions,
            res_offset,
            &[
                // error encoded data buffer offset
                InstrI32Const(err_data_buffer_offset),
            ],
        );

        // Insert first `gr_error` call, which returns error, so all other `gr_error` calls will be Ok.
        handle_body.code_mut().elements_mut().splice(
            0..0,
            [
                Instruction::I32Const(0),
                Instruction::I32Const(0),
                Instruction::Call(0),
            ],
        );

        let module = ModuleDefinition {
            memory: Some(ImportedMemory::new(SMALL_MEM_SIZE)),
            imported_functions: vec![SysCallName::Error],
            handle_body: Some(handle_body),
            ..Default::default()
        };

        Self::prepare_handle(module, 0)
    }

    pub fn termination_bench(
        name: SysCallName,
        param: Option<u32>,
        r: u32,
    ) -> Result<Exec<T>, &'static str> {
        let repetitions = r;
        assert!(repetitions <= 1);

        let params = if let Some(c) = param {
            assert!(name.signature().params.len() == 1);
            vec![InstrI32Const(c)]
        } else {
            assert!(name.signature().params.is_empty());
            vec![]
        };

        let module = ModuleDefinition {
            memory: Some(ImportedMemory::new(SMALL_MEM_SIZE)),
            imported_functions: vec![name],
            handle_body: Some(body::syscall(repetitions, &params)),
            ..Default::default()
        };

        Self::prepare_handle(module, 0)
    }

    pub fn gr_wake(r: u32) -> Result<Exec<T>, &'static str> {
        let repetitions = r * API_BENCHMARK_BATCH_SIZE;
        assert!(repetitions <= MAX_REPETITIONS);

        let message_ids: Vec<u8> = (0..MAX_REPETITIONS)
            .flat_map(|i| <[u8; MID_SIZE as usize]>::from(MessageId::from(i as u64)).to_vec())
            .collect();

        let message_id_offset = COMMON_OFFSET;
        let res_offset = message_id_offset + message_ids.len() as u32;

        let module = ModuleDefinition {
            memory: Some(ImportedMemory::new(SMALL_MEM_SIZE)),
            imported_functions: vec![SysCallName::Wake],
            data_segments: vec![DataSegment {
                offset: message_id_offset,
                value: message_ids,
            }],
            handle_body: Some(body::fallible_syscall(
                repetitions,
                res_offset,
                &[
                    // message id offset
                    Counter(message_id_offset, MID_SIZE),
                    // delay
                    InstrI32Const(10),
                ],
            )),
            ..Default::default()
        };

        Self::prepare_handle(module, 0)
    }

    // pub fn gr_create_program_wgas(r: u32) -> Result<Exec<T>, &'static str> {
    //     let repetitions = r * API_BENCHMARK_BATCH_SIZE;

    //     let module = WasmModule::<T>::dummy();
    //     let _ = Gear::<T>::upload_code_raw(
    //         RawOrigin::Signed(benchmarking::account("instantiator", 0, 0)).into(),
    //         module.code,
    //     );

    //     let mut cid_value = [0; CID_VALUE_SIZE as usize];
    //     cid_value[0..CID_SIZE as usize].copy_from_slice(module.hash.as_ref());
    //     cid_value[CID_SIZE as usize..].copy_from_slice(&0u128.to_le_bytes());

    //     let cid_value_offset = COMMON_OFFSET;
    //     let payload_offset = cid_value_offset + cid_value.len() as u32;
    //     let payload_len = 10;
    //     let res_offset = payload_offset + payload_len;

    //     // Use previous result bytes as salt. First one uses 0 bytes.
    //     let salt_offset = res_offset;
    //     let salt_len = 32;

    //     let module = ModuleDefinition {
    //         memory: Some(ImportedMemory::new(SMALL_MEM_SIZE)),
    //         imported_functions: vec![SysCallName::CreateProgramWGas],
    //         data_segments: vec![DataSegment {
    //             offset: cid_value_offset,
    //             value: cid_value.to_vec(),
    //         }],
    //         handle_body: Some(body::fallible_syscall(
    //             repetitions,
    //             res_offset,
    //             &[
    //                 // cid value offset
    //                 InstrI32Const(cid_value_offset),
    //                 // salt offset
    //                 InstrI32Const(salt_offset),
    //                 // salt len
    //                 InstrI32Const(salt_len),
    //                 // payload offset
    //                 InstrI32Const(payload_offset),
    //                 // payload len
    //                 InstrI32Const(payload_len),
    //                 // gas limit
    //                 InstrI64Const(100_000_000),
    //                 // delay
    //                 InstrI32Const(10),
    //             ],
    //         )),
    //         ..Default::default()
    //     };

    //     Self::prepare_handle(module, 0)
    // }

    pub fn gr_create_program(
        batches: u32,
        payload_len_kb: Option<u32>,
        salt_len_kb: Option<u32>,
        wgas: bool,
    ) -> Result<Exec<T>, &'static str> {
        let repetitions = batches * API_BENCHMARK_BATCH_SIZE;

        let module = WasmModule::<T>::dummy();
        let _ = Gear::<T>::upload_code_raw(
            RawOrigin::Signed(benchmarking::account("instantiator", 0, 0)).into(),
            module.code,
        );

        let mut cid_value = [0; CID_VALUE_SIZE as usize];
        cid_value[0..CID_SIZE as usize].copy_from_slice(module.hash.as_ref());
        cid_value[CID_SIZE as usize..].copy_from_slice(&0u128.to_le_bytes());

        let cid_value_offset = COMMON_OFFSET;
        let payload_offset = cid_value_offset + cid_value.len() as u32;
        let payload_len = payload_len_kb.map(kb_to_bytes).unwrap_or(10);
        let res_offset = payload_offset + payload_len;

        // Use previous result bytes as part of salt buffer. First one uses 0 bytes.
        let salt_offset = res_offset;
        let salt_len = salt_len_kb.map(kb_to_bytes).unwrap_or(32);

        let mut params = vec![
            // cid_value offset
            InstrI32Const(cid_value_offset),
            // salt offset
            InstrI32Const(salt_offset),
            // salt len
            InstrI32Const(salt_len),
            // payload offset
            InstrI32Const(payload_offset),
            // payload len
            InstrI32Const(payload_len),
            // delay
            InstrI32Const(10),
        ];

        let name = match wgas {
            true => {
                params.insert(5, InstrI64Const(100_000_000));
                SysCallName::CreateProgramWGas
            }
            false => SysCallName::CreateProgram,
        };

        let module = ModuleDefinition {
            memory: Some(ImportedMemory::max::<T>()),
            imported_functions: vec![name],
            data_segments: vec![DataSegment {
                offset: cid_value_offset,
                value: cid_value.to_vec(),
            }],
            handle_body: Some(body::fallible_syscall(repetitions, res_offset, &params)),
            ..Default::default()
        };

        Self::prepare_handle(module, 0)
    }

    pub fn gr_pay_program_rent(r: u32) -> Result<Exec<T>, &'static str> {
        let pid_value_offset = COMMON_OFFSET;
        let res_offset = pid_value_offset + PID_SIZE + VALUE_SIZE;

        let module = ModuleDefinition {
            memory: Some(ImportedMemory::new(SMALL_MEM_SIZE)),
            imported_functions: vec![SysCallName::PayProgramRent],
            handle_body: Some(body::fallible_syscall(
                r,
                res_offset,
                &[
                    // block_number & program_id offset
                    InstrI32Const(pid_value_offset),
                ],
            )),
            ..Default::default()
        };

        Self::prepare_handle(module, 10_000_000)
    }

    pub fn lazy_pages_signal_read(wasm_pages: WasmPage) -> Result<Exec<T>, &'static str> {
        let instrs = body::read_access_all_pages_instrs(wasm_pages, vec![]);
        let module = ModuleDefinition {
            memory: Some(ImportedMemory::max::<T>()),
            handle_body: Some(body::from_instructions(instrs)),
            stack_end: Some(0.into()),
            ..Default::default()
        };
        Self::prepare_handle(module, 0)
    }

    pub fn lazy_pages_signal_write(wasm_pages: WasmPage) -> Result<Exec<T>, &'static str> {
        let instrs = body::write_access_all_pages_instrs(wasm_pages, vec![]);
        let module = ModuleDefinition {
            memory: Some(ImportedMemory::max::<T>()),
            handle_body: Some(body::from_instructions(instrs)),
            stack_end: Some(0.into()),
            ..Default::default()
        };
        Self::prepare_handle(module, 0)
    }

    pub fn lazy_pages_signal_write_after_read(
        wasm_pages: WasmPage,
    ) -> Result<Exec<T>, &'static str> {
        let instrs = body::read_access_all_pages_instrs(max_pages::<T>().into(), vec![]);
        let instrs = body::write_access_all_pages_instrs(wasm_pages, instrs);
        let module = ModuleDefinition {
            memory: Some(ImportedMemory::max::<T>()),
            handle_body: Some(body::from_instructions(instrs)),
            stack_end: Some(0.into()),
            ..Default::default()
        };
        Self::prepare_handle(module, 0)
    }

    pub fn lazy_pages_load_page_storage_data(
        wasm_pages: WasmPage,
    ) -> Result<Exec<T>, &'static str> {
        let exec = Self::lazy_pages_signal_read(wasm_pages)?;
        let program_id = exec.context.program().id();
        for page in wasm_pages
            .iter_from_zero()
            .flat_map(|p| p.to_pages_iter::<GearPage>())
        {
            ProgramStorageOf::<T>::set_program_page_data(
                program_id,
                page,
                PageBuf::from_inner(PageBufInner::filled_with(1)),
            );
        }
        Ok(exec)
    }

    pub fn lazy_pages_host_func_read(wasm_pages: WasmPage) -> Result<Exec<T>, &'static str> {
        let module = ModuleDefinition {
            memory: Some(ImportedMemory::max::<T>()),
            imported_functions: vec![SysCallName::Debug],
            handle_body: Some(body::from_instructions(vec![
                // payload offset
                Instruction::I32Const(0),
                // payload len
                Instruction::I32Const(wasm_pages.offset() as i32),
                // CALL
                Instruction::Call(0),
            ])),
            stack_end: Some(0.into()),
            ..Default::default()
        };
        Self::prepare_handle(module, 0)
    }

    pub fn lazy_pages_host_func_write(wasm_pages: WasmPage) -> Result<Exec<T>, &'static str> {
        let module = ModuleDefinition {
            memory: Some(ImportedMemory::max::<T>()),
            imported_functions: vec![SysCallName::Read],
            handle_body: Some(body::from_instructions(vec![
                // at
                Instruction::I32Const(0),
                // len
                Instruction::I32Const(wasm_pages.offset() as i32),
                // buffer ptr
                Instruction::I32Const(0),
                // err len ptr
                Instruction::I32Const(0),
                // CALL
                Instruction::Call(0),
            ])),
            stack_end: Some(0.into()),
            ..Default::default()
        };

        Self::prepare_handle_with_const_payload(module)
    }

    pub fn lazy_pages_host_func_write_after_read(
        wasm_pages: WasmPage,
    ) -> Result<Exec<T>, &'static str> {
        let max_pages = WasmPage::from_offset(MAX_PAYLOAD_LEN);
        assert!(wasm_pages <= max_pages);

        // Access const amount of pages before `gr_read` calls in order to make all pages read accessed.
        let mut instrs = body::read_access_all_pages_instrs(max_pages, vec![]);

        // Add `gr_read` call.
        instrs.extend_from_slice(&[
            // at
            Instruction::I32Const(0),
            // len
            Instruction::I32Const(wasm_pages.offset() as i32),
            // buffer ptr
            Instruction::I32Const(0),
            // err len ptr
            Instruction::I32Const(0),
            // CALL
            Instruction::Call(0),
        ]);

        let module = ModuleDefinition {
            memory: Some(ImportedMemory::max::<T>()),
            imported_functions: vec![SysCallName::Read],
            handle_body: Some(body::from_instructions(instrs)),
            stack_end: Some(0.into()),
            ..Default::default()
        };

        Self::prepare_handle_with_const_payload(module)
    }
}<|MERGE_RESOLUTION|>--- conflicted
+++ resolved
@@ -920,37 +920,6 @@
         Self::prepare_handle_with_reservation_slots(module, repetitions)
     }
 
-<<<<<<< HEAD
-=======
-    pub fn gr_reservation_reply_commit_per_kb(n: u32) -> Result<Exec<T>, &'static str> {
-        let repetitions = 1;
-        let rid_value_offset = COMMON_OFFSET;
-        let payload_offset = rid_value_offset + RID_VALUE_SIZE;
-        let payload_len = n * 1024;
-        let res_offset = payload_offset + payload_len;
-
-        let module = ModuleDefinition {
-            memory: Some(ImportedMemory::max::<T>()),
-            imported_functions: vec![SysCallName::ReservationReply],
-            handle_body: Some(body::fallible_syscall(
-                repetitions,
-                res_offset,
-                &[
-                    // rid_value ptr
-                    InstrI32Const(rid_value_offset),
-                    // payload ptr
-                    InstrI32Const(payload_offset),
-                    // payload len
-                    InstrI32Const(payload_len),
-                ],
-            )),
-            ..Default::default()
-        };
-
-        Self::prepare_handle_with_reservation_slots(module, repetitions)
-    }
-
->>>>>>> bf0977d7
     pub fn gr_reply_to(r: u32) -> Result<Exec<T>, &'static str> {
         let repetitions = r * API_BENCHMARK_BATCH_SIZE;
         let res_offset = COMMON_OFFSET;
