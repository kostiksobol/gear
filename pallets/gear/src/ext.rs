--- conflicted
+++ resolved
@@ -24,13 +24,8 @@
     BackendExternalities, ExtInfo,
 };
 use gear_core::{
-<<<<<<< HEAD
     costs::{CostIdentifier, RuntimeCosts},
-    env::Externalities,
-=======
-    costs::RuntimeCosts,
     env::{Externalities, PayloadSliceLock, UnlockPayloadBound},
->>>>>>> dddd79e1
     gas::{ChargeError, CountersOwner, GasAmount, GasLeft},
     ids::{MessageId, ProgramId, ReservationId},
     memory::{GearPage, GrowHandler, Memory, MemoryInterval, PageU32Size, WasmPage},
