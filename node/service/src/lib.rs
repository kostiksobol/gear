// This file is part of Gear.

// Copyright (C) 2021-2022 Gear Technologies Inc.
// SPDX-License-Identifier: GPL-3.0-or-later WITH Classpath-exception-2.0

// This program is free software: you can redistribute it and/or modify
// it under the terms of the GNU General Public License as published by
// the Free Software Foundation, either version 3 of the License, or
// (at your option) any later version.

// This program is distributed in the hope that it will be useful,
// but WITHOUT ANY WARRANTY; without even the implied warranty of
// MERCHANTABILITY or FITNESS FOR A PARTICULAR PURPOSE. See the
// GNU General Public License for more details.

// You should have received a copy of the GNU General Public License
// along with this program. If not, see <https://www.gnu.org/licenses/>.

use sc_client_api::{Backend as BackendT, BlockBackend, ExecutorProvider, UsageProvider};
use sc_executor::{NativeElseWasmExecutor, NativeExecutionDispatch};
use sc_network::NetworkService;
use sc_service::{
    error::Error as ServiceError, ChainSpec, Configuration, PartialComponents, RpcHandlers,
    TaskManager,
};
use sc_telemetry::{Telemetry, TelemetryWorker};
use sp_api::ConstructRuntimeApi;
use sp_runtime::{
    traits::{BlakeTwo256, Block as BlockT},
    OpaqueExtrinsic,
};
use sp_trie::PrefixedMemoryDB;
use std::sync::Arc;

pub use client::*;

pub use sc_client_api::AuxStore;
use sc_consensus_babe::{self, SlotProportion};
pub use sp_blockchain::{HeaderBackend, HeaderMetadata};

#[cfg(feature = "gear-native")]
pub use gear_runtime;
#[cfg(feature = "vara-native")]
pub use vara_runtime;

pub mod chain_spec;
mod client;

pub mod rpc;

pub trait IdentifyVariant {
    /// Returns `true` if this is a configuration for gear network.
    fn is_gear(&self) -> bool;

    /// Returns `true` if this is a configuration for the vara network.
    fn is_vara(&self) -> bool;

    /// Returns true if this configuration is for a development network.
    fn is_dev(&self) -> bool;
}

impl IdentifyVariant for Box<dyn ChainSpec> {
    fn is_gear(&self) -> bool {
        self.id().to_lowercase().starts_with("gear")
    }
    fn is_vara(&self) -> bool {
        self.id().to_lowercase().starts_with("vara")
    }
    fn is_dev(&self) -> bool {
        self.id().ends_with("dev")
    }
}

type FullSelectChain = sc_consensus::LongestChain<FullBackend, Block>;
type FullGrandpaBlockImport<RuntimeApi, ExecutorDispatch, ChainSelection = FullSelectChain> =
    sc_finality_grandpa::GrandpaBlockImport<
        FullBackend,
        Block,
        FullClient<RuntimeApi, ExecutorDispatch>,
        ChainSelection,
    >;

/// The transaction pool type defintion.
type TransactionPool<RuntimeApi, ExecutorDispatch> =
    sc_transaction_pool::FullPool<Block, FullClient<RuntimeApi, ExecutorDispatch>>;

macro_rules! chain_ops {
    ($config:expr, $scope:ident, $executor:ident, $variant:ident) => {{
        let PartialComponents {
            client,
            backend,
            import_queue,
            task_manager,
            ..
        } = new_partial::<$scope::RuntimeApi, $executor>($config)?;

        Ok((
            Arc::new(Client::$variant(client)),
            backend,
            import_queue,
            task_manager,
        ))
    }};
}

/// Builds a new object suitable for chain operations.
#[allow(clippy::type_complexity)]
pub fn new_chain_ops(
    config: &Configuration,
) -> Result<
    (
        Arc<Client>,
        Arc<FullBackend>,
        sc_consensus::BasicQueue<Block, PrefixedMemoryDB<BlakeTwo256>>,
        TaskManager,
    ),
    ServiceError,
> {
    match &config.chain_spec {
        #[cfg(feature = "gear-native")]
        spec if spec.is_gear() => {
            chain_ops!(config, gear_runtime, GearExecutorDispatch, Gear)
        }
        #[cfg(feature = "vara-native")]
        spec if spec.is_vara() => {
            chain_ops!(config, vara_runtime, VaraExecutorDispatch, Vara)
        }
        _ => Err("invalid chain spec".into()),
    }
}

/// Creates PartialComponents for a node.
/// Enables chain operations for cases when full node is unnecessary.
#[allow(clippy::type_complexity)]
pub fn new_partial<RuntimeApi, ExecutorDispatch>(
    config: &Configuration,
) -> Result<
    PartialComponents<
        FullClient<RuntimeApi, ExecutorDispatch>,
        FullBackend,
        FullSelectChain,
        sc_consensus::DefaultImportQueue<Block, FullClient<RuntimeApi, ExecutorDispatch>>,
        sc_transaction_pool::FullPool<Block, FullClient<RuntimeApi, ExecutorDispatch>>,
        (
            impl Fn(
                crate::rpc::DenyUnsafe,
                sc_rpc::SubscriptionTaskExecutor,
            ) -> Result<jsonrpsee::RpcModule<()>, sc_service::Error>,
            (
                sc_consensus_babe::BabeBlockImport<
                    Block,
                    FullClient<RuntimeApi, ExecutorDispatch>,
                    FullGrandpaBlockImport<RuntimeApi, ExecutorDispatch>,
                >,
                sc_finality_grandpa::LinkHalf<
                    Block,
                    FullClient<RuntimeApi, ExecutorDispatch>,
                    FullSelectChain,
                >,
                sc_consensus_babe::BabeLink<Block>,
            ),
            sc_finality_grandpa::SharedVoterState,
            Option<Telemetry>,
        ),
    >,
    ServiceError,
>
where
    RuntimeApi: ConstructRuntimeApi<Block, FullClient<RuntimeApi, ExecutorDispatch>>
        + Send
        + Sync
        + 'static,
    RuntimeApi::RuntimeApi:
        RuntimeApiCollection<StateBackend = sc_client_api::StateBackendFor<FullBackend, Block>>,
    ExecutorDispatch: NativeExecutionDispatch + 'static,
{
    if config.keystore_remote.is_some() {
        return Err(ServiceError::Other(
            "Remote Keystores are not supported.".into(),
        ));
    }

    let telemetry = config
        .telemetry_endpoints
        .clone()
        .filter(|x| !x.is_empty())
        .map(|endpoints| -> Result<_, sc_telemetry::Error> {
            let worker = TelemetryWorker::new(16)?;
            let telemetry = worker.handle().new_telemetry(endpoints);
            Ok((worker, telemetry))
        })
        .transpose()?;

    let executor = NativeElseWasmExecutor::<ExecutorDispatch>::new(
        config.wasm_method,
        config.default_heap_pages,
        config.max_runtime_instances,
        config.runtime_cache_size,
    );

    let (client, backend, keystore_container, task_manager) =
        sc_service::new_full_parts::<Block, RuntimeApi, _>(
            config,
            telemetry.as_ref().map(|(_, telemetry)| telemetry.handle()),
            executor,
        )?;
    let client = Arc::new(client);

    let telemetry = telemetry.map(|(worker, telemetry)| {
        task_manager
            .spawn_handle()
            .spawn("telemetry", None, worker.run());
        telemetry
    });

    let select_chain = sc_consensus::LongestChain::new(backend.clone());

    let transaction_pool = sc_transaction_pool::BasicPool::new_full(
        config.transaction_pool.clone(),
        config.role.is_authority().into(),
        config.prometheus_registry(),
        task_manager.spawn_essential_handle(),
        client.clone(),
    );

    let (grandpa_block_import, grandpa_link) = sc_finality_grandpa::block_import(
        client.clone(),
        &(client.clone() as Arc<_>),
        select_chain.clone(),
        telemetry.as_ref().map(|x| x.handle()),
    )?;
    let justification_import = grandpa_block_import.clone();

    let (block_import, babe_link) = sc_consensus_babe::block_import(
        sc_consensus_babe::configuration(&*client)?,
        grandpa_block_import,
        client.clone(),
    )?;

    let slot_duration = babe_link.config().slot_duration();
    let import_queue = sc_consensus_babe::import_queue(
        babe_link.clone(),
        block_import.clone(),
        Some(Box::new(justification_import)),
        client.clone(),
        select_chain.clone(),
        move |_, ()| async move {
            let timestamp = sp_timestamp::InherentDataProvider::from_system_time();

            let slot =
                sp_consensus_babe::inherents::InherentDataProvider::from_timestamp_and_slot_duration(
                    *timestamp,
                    slot_duration,
                );

            let uncles =
                sp_authorship::InherentDataProvider::<<Block as BlockT>::Header>::check_inherents();

            Ok((slot, timestamp, uncles))
        },
        &task_manager.spawn_essential_handle(),
        config.prometheus_registry(),
        telemetry.as_ref().map(|x| x.handle()),
    )?;

    let import_setup = (block_import, grandpa_link, babe_link);

    let (rpc_extensions_builder, rpc_setup) = {
        let (_, grandpa_link, babe_link) = &import_setup;

        let justification_stream = grandpa_link.justification_stream();
        let shared_authority_set = grandpa_link.shared_authority_set().clone();
        let shared_voter_state = sc_finality_grandpa::SharedVoterState::empty();
        let shared_voter_state2 = shared_voter_state.clone();

        let finality_proof_provider = sc_finality_grandpa::FinalityProofProvider::new_for_service(
            backend.clone(),
            Some(shared_authority_set.clone()),
        );

        let babe_config = babe_link.config().clone();
        let shared_epoch_changes = babe_link.epoch_changes().clone();

        let client = client.clone();
        let pool = transaction_pool.clone();
        let select_chain = select_chain.clone();
        let keystore = keystore_container.sync_keystore();
        let chain_spec = config.chain_spec.cloned_box();

        let rpc_backend = backend.clone();
        let rpc_extensions_builder = move |deny_unsafe, subscription_executor| {
            let deps = crate::rpc::FullDeps {
                client: client.clone(),
                pool: pool.clone(),
                select_chain: select_chain.clone(),
                chain_spec: chain_spec.cloned_box(),
                deny_unsafe,
                babe: crate::rpc::BabeDeps {
                    babe_config: babe_config.clone(),
                    shared_epoch_changes: shared_epoch_changes.clone(),
                    keystore: keystore.clone(),
                },
<<<<<<< HEAD
                &task_manager.spawn_essential_handle(),
                config.prometheus_registry(),
                sp_consensus::CanAuthorWithNativeVersion::new(client.executor().clone()),
                telemetry.as_ref().map(|x| x.handle()),
            )?,
            (babe_block_import, babe_link),
        )
=======
                grandpa: crate::rpc::GrandpaDeps {
                    shared_voter_state: shared_voter_state.clone(),
                    shared_authority_set: shared_authority_set.clone(),
                    justification_stream: justification_stream.clone(),
                    subscription_executor,
                    finality_provider: finality_proof_provider.clone(),
                },
            };

            crate::rpc::create_full(deps, rpc_backend.clone()).map_err(Into::into)
        };

        (rpc_extensions_builder, shared_voter_state2)
>>>>>>> ae09f618
    };

    let partial = PartialComponents {
        client,
        backend,
        task_manager,
        keystore_container,
        select_chain,
        import_queue,
        transaction_pool,
        other: (rpc_extensions_builder, import_setup, rpc_setup, telemetry),
    };

    Ok(partial)
}

/// Result of [`new_full_base`].
pub struct NewFullBase<RuntimeApi, ExecutorDispatch>
where
    RuntimeApi: ConstructRuntimeApi<Block, FullClient<RuntimeApi, ExecutorDispatch>>
        + Send
        + Sync
        + 'static,
    RuntimeApi::RuntimeApi:
        RuntimeApiCollection<StateBackend = sc_client_api::StateBackendFor<FullBackend, Block>>,
    ExecutorDispatch: NativeExecutionDispatch + 'static,
{
    /// The task manager of the node.
    pub task_manager: TaskManager,
    /// The client instance of the node.
    pub client: Arc<FullClient<RuntimeApi, ExecutorDispatch>>,
    /// The networking service of the node.
    pub network: Arc<NetworkService<Block, <Block as BlockT>::Hash>>,
    /// The transaction pool of the node.
    pub transaction_pool: Arc<TransactionPool<RuntimeApi, ExecutorDispatch>>,
    /// The rpc handlers of the node.
    pub rpc_handlers: RpcHandlers,
}

/// Creates a full service from the configuration.
pub fn new_full_base<RuntimeApi, ExecutorDispatch, Runtime, Extrinsic>(
    mut config: Configuration,
    disable_hardware_benchmarks: bool,
    with_startup_data: impl FnOnce(
        &sc_consensus_babe::BabeBlockImport<
            Block,
            FullClient<RuntimeApi, ExecutorDispatch>,
            FullGrandpaBlockImport<RuntimeApi, ExecutorDispatch>,
        >,
        &sc_consensus_babe::BabeLink<Block>,
    ),
) -> Result<NewFullBase<RuntimeApi, ExecutorDispatch>, ServiceError>
where
    RuntimeApi: ConstructRuntimeApi<Block, FullClient<RuntimeApi, ExecutorDispatch>>
        + Send
        + Sync
        + 'static,
    RuntimeApi::RuntimeApi:
        RuntimeApiCollection<StateBackend = sc_client_api::StateBackendFor<FullBackend, Block>>,
    ExecutorDispatch: NativeExecutionDispatch + 'static,
{
    let hwbench = if !disable_hardware_benchmarks {
        config.database.path().map(|database_path| {
            let _ = std::fs::create_dir_all(database_path);
            sc_sysinfo::gather_hwbench(Some(database_path))
        })
    } else {
        None
    };

    let sc_service::PartialComponents {
        client,
        backend,
        mut task_manager,
        import_queue,
        keystore_container,
        select_chain,
        transaction_pool,
        other: (rpc_builder, import_setup, rpc_setup, mut telemetry),
    } = new_partial(&config)?;

    let shared_voter_state = rpc_setup;
    let grandpa_protocol_name = sc_finality_grandpa::protocol_standard_name(
        &client
            .block_hash(0)
            .ok()
            .flatten()
            .expect("Genesis block exists; qed"),
        &config.chain_spec,
    );

    config
        .network
        .extra_sets
        .push(sc_finality_grandpa::grandpa_peers_set_config(
            grandpa_protocol_name.clone(),
        ));
    let warp_sync = Arc::new(sc_finality_grandpa::warp_proof::NetworkProvider::new(
        backend.clone(),
        import_setup.1.shared_authority_set().clone(),
        Vec::default(),
    ));

    let (network, system_rpc_tx, tx_handler_controller, network_starter) =
        sc_service::build_network(sc_service::BuildNetworkParams {
            config: &config,
            client: client.clone(),
            transaction_pool: transaction_pool.clone(),
            spawn_handle: task_manager.spawn_handle(),
            import_queue,
            block_announce_validator_builder: None,
            warp_sync: Some(warp_sync),
        })?;

    if config.offchain_worker.enabled {
        sc_service::build_offchain_workers(
            &config,
            task_manager.spawn_handle(),
            client.clone(),
            network.clone(),
        );
    }

    let role = config.role.clone();
    let force_authoring = config.force_authoring;
    let backoff_authoring_blocks: Option<()> = None;
    let name = config.network.node_name.clone();
    let enable_grandpa = !config.disable_grandpa;
    let prometheus_registry = config.prometheus_registry().cloned();

    let rpc_handlers = sc_service::spawn_tasks(sc_service::SpawnTasksParams {
        config,
        backend,
        client: client.clone(),
        keystore: keystore_container.sync_keystore(),
        network: network.clone(),
        rpc_builder: Box::new(rpc_builder),
        transaction_pool: transaction_pool.clone(),
        task_manager: &mut task_manager,
        system_rpc_tx,
        tx_handler_controller,
        telemetry: telemetry.as_mut(),
    })?;

    if let Some(hwbench) = hwbench {
        sc_sysinfo::print_hwbench(&hwbench);

        if let Some(ref mut telemetry) = telemetry {
            let telemetry_handle = telemetry.handle();
            task_manager.spawn_handle().spawn(
                "telemetry_hwbench",
                None,
                sc_sysinfo::initialize_hwbench_telemetry(telemetry_handle, hwbench),
            );
        }
    }

    let (block_import, grandpa_link, babe_link) = import_setup;

    (with_startup_data)(&block_import, &babe_link);

    if let sc_service::config::Role::Authority { .. } = &role {
        let proposer = authorship::ProposerFactory::new(
            task_manager.spawn_handle(),
            client.clone(),
            transaction_pool.clone(),
            prometheus_registry.as_ref(),
            telemetry.as_ref().map(|x| x.handle()),
        );

<<<<<<< HEAD
        let can_author_with =
            sp_consensus::CanAuthorWithNativeVersion::new(client.executor().clone());

        {
            let slot_duration = babe_link.config().slot_duration();

            let babe_config = sc_consensus_babe::BabeParams {
                keystore: keystore_container.sync_keystore(),
                client,
                select_chain,
                env: proposer_factory,
                block_import: babe_block_import,
                sync_oracle: network.clone(),
                justification_sync_link: network.clone(),
                create_inherent_data_providers: move |_, ()| async move {
                    let timestamp = sp_timestamp::InherentDataProvider::from_system_time();

                    let slot =
                            sp_consensus_babe::inherents::InherentDataProvider::from_timestamp_and_slot_duration(
                                *timestamp,
                                slot_duration,
                            );

                    Ok((timestamp, slot))
                },
                force_authoring,
                backoff_authoring_blocks,
                babe_link,
                can_author_with,
                block_proposal_slot_portion: sc_consensus_babe::SlotProportion::new(2f32 / 3f32), // Substrate suggests 0.5
                max_block_proposal_slot_portion: None,
                telemetry: telemetry.as_ref().map(|x| x.handle()),
            };
=======
        let slot_duration = babe_link.config().slot_duration();
        let babe_config = sc_consensus_babe::BabeParams {
            keystore: keystore_container.sync_keystore(),
            client: client.clone(),
            select_chain,
            env: proposer,
            block_import,
            sync_oracle: network.clone(),
            justification_sync_link: network.clone(),
            create_inherent_data_providers: move |_, ()| async move {
                let timestamp = sp_timestamp::InherentDataProvider::from_system_time();

                let slot =
                        sp_consensus_babe::inherents::InherentDataProvider::from_timestamp_and_slot_duration(
                            *timestamp,
                            slot_duration,
                        );

                Ok((slot, timestamp))
            },
            force_authoring,
            backoff_authoring_blocks,
            babe_link,
            block_proposal_slot_portion: SlotProportion::new(0.5),
            max_block_proposal_slot_portion: None,
            telemetry: telemetry.as_ref().map(|x| x.handle()),
        };
>>>>>>> ae09f618

        let babe = sc_consensus_babe::start_babe(babe_config)?;
        task_manager.spawn_essential_handle().spawn_blocking(
            "babe-proposer",
            Some("block-authoring"),
            babe,
        );
    }

    // if the node isn't actively participating in consensus then it doesn't
    // need a keystore, regardless of which protocol we use below.
    let keystore = if role.is_authority() {
        Some(keystore_container.sync_keystore())
    } else {
        None
    };

    let config = sc_finality_grandpa::Config {
        // FIXME #1578 make this available through chainspec
        gossip_duration: std::time::Duration::from_millis(333),
        justification_period: 512,
        name: Some(name),
        observer_enabled: false,
        keystore,
        local_role: role,
        telemetry: telemetry.as_ref().map(|x| x.handle()),
        protocol_name: grandpa_protocol_name,
    };

    if enable_grandpa {
        // start the full GRANDPA voter
        // NOTE: non-authorities could run the GRANDPA observer protocol, but at
        // this point the full voter should provide better guarantees of block
        // and vote data availability than the observer. The observer has not
        // been tested extensively yet and having most nodes in a network run it
        // could lead to finality stalls.
        let grandpa_config = sc_finality_grandpa::GrandpaParams {
            config,
            link: grandpa_link,
            network: network.clone(),
            telemetry: telemetry.as_ref().map(|x| x.handle()),
            voting_rule: sc_finality_grandpa::VotingRulesBuilder::default().build(),
            prometheus_registry,
            shared_voter_state,
        };

        // the GRANDPA voter task is considered infallible, i.e.
        // if it fails we take down the service with it.
        task_manager.spawn_essential_handle().spawn_blocking(
            "grandpa-voter",
            None,
            sc_finality_grandpa::run_grandpa_voter(grandpa_config)?,
        );
    }

    network_starter.start_network();
    Ok(NewFullBase {
        task_manager,
        client,
        network,
        transaction_pool,
        rpc_handlers,
    })
}

struct RevertConsensus {
    blocks: BlockNumber,
    backend: Arc<FullBackend>,
}

impl ExecuteWithClient for RevertConsensus {
    type Output = sp_blockchain::Result<()>;

    fn execute_with_client<Client, Api, Backend>(self, client: Arc<Client>) -> Self::Output
    where
        <Api as sp_api::ApiExt<Block>>::StateBackend: sp_api::StateBackend<BlakeTwo256>,
        Backend: BackendT<Block> + 'static,
        Backend::State: sp_api::StateBackend<BlakeTwo256>,
        Api: RuntimeApiCollection<StateBackend = Backend::State>,
        Client: AbstractClient<Block, Backend, Api = Api>
            + 'static
            + HeaderMetadata<
                sp_runtime::generic::Block<
                    sp_runtime::generic::Header<u32, BlakeTwo256>,
                    OpaqueExtrinsic,
                >,
                Error = sp_blockchain::Error,
            >
            + AuxStore
            + UsageProvider<
                sp_runtime::generic::Block<
                    sp_runtime::generic::Header<u32, BlakeTwo256>,
                    OpaqueExtrinsic,
                >,
            >,
    {
        sc_consensus_babe::revert(client.clone(), self.backend, self.blocks)?;
        sc_finality_grandpa::revert(client, self.blocks)?;
        Ok(())
    }
}

/// Build a full node for different chain "flavors".
///
/// The actual "flavor", aka if it will use `Gear`, `Vara` etc. is determined based on
/// [`IdentifyVariant`] using the chain spec.
pub fn new_full(
    config: Configuration,
    disable_hardware_benchmarks: bool,
) -> Result<TaskManager, ServiceError> {
    match &config.chain_spec {
        #[cfg(feature = "gear-native")]
        spec if spec.is_gear() => new_full_base::<
            gear_runtime::RuntimeApi,
            GearExecutorDispatch,
            gear_runtime::Runtime,
            gear_runtime::UncheckedExtrinsic,
        >(config, disable_hardware_benchmarks, |_, _| ())
        .map(|NewFullBase { task_manager, .. }| task_manager),
        #[cfg(feature = "vara-native")]
        spec if spec.is_vara() => new_full_base::<
            vara_runtime::RuntimeApi,
            VaraExecutorDispatch,
            vara_runtime::Runtime,
            vara_runtime::UncheckedExtrinsic,
        >(config, disable_hardware_benchmarks, |_, _| ())
        .map(|NewFullBase { task_manager, .. }| task_manager),
        _ => Err(ServiceError::Other("Invalid chain spec".into())),
    }
}

/// Reverts the node state down to at most the last finalized block.
///
/// In particular this reverts:
/// - Low level Babe and Grandpa consensus data.
pub fn revert_backend(
    client: Arc<Client>,
    backend: Arc<FullBackend>,
    blocks: BlockNumber,
    _config: Configuration,
) -> Result<(), ServiceError> {
    client.execute_with(RevertConsensus { blocks, backend })?;

    Ok(())
}<|MERGE_RESOLUTION|>--- conflicted
+++ resolved
@@ -300,15 +300,6 @@
                     shared_epoch_changes: shared_epoch_changes.clone(),
                     keystore: keystore.clone(),
                 },
-<<<<<<< HEAD
-                &task_manager.spawn_essential_handle(),
-                config.prometheus_registry(),
-                sp_consensus::CanAuthorWithNativeVersion::new(client.executor().clone()),
-                telemetry.as_ref().map(|x| x.handle()),
-            )?,
-            (babe_block_import, babe_link),
-        )
-=======
                 grandpa: crate::rpc::GrandpaDeps {
                     shared_voter_state: shared_voter_state.clone(),
                     shared_authority_set: shared_authority_set.clone(),
@@ -322,7 +313,6 @@
         };
 
         (rpc_extensions_builder, shared_voter_state2)
->>>>>>> ae09f618
     };
 
     let partial = PartialComponents {
@@ -493,41 +483,6 @@
             telemetry.as_ref().map(|x| x.handle()),
         );
 
-<<<<<<< HEAD
-        let can_author_with =
-            sp_consensus::CanAuthorWithNativeVersion::new(client.executor().clone());
-
-        {
-            let slot_duration = babe_link.config().slot_duration();
-
-            let babe_config = sc_consensus_babe::BabeParams {
-                keystore: keystore_container.sync_keystore(),
-                client,
-                select_chain,
-                env: proposer_factory,
-                block_import: babe_block_import,
-                sync_oracle: network.clone(),
-                justification_sync_link: network.clone(),
-                create_inherent_data_providers: move |_, ()| async move {
-                    let timestamp = sp_timestamp::InherentDataProvider::from_system_time();
-
-                    let slot =
-                            sp_consensus_babe::inherents::InherentDataProvider::from_timestamp_and_slot_duration(
-                                *timestamp,
-                                slot_duration,
-                            );
-
-                    Ok((timestamp, slot))
-                },
-                force_authoring,
-                backoff_authoring_blocks,
-                babe_link,
-                can_author_with,
-                block_proposal_slot_portion: sc_consensus_babe::SlotProportion::new(2f32 / 3f32), // Substrate suggests 0.5
-                max_block_proposal_slot_portion: None,
-                telemetry: telemetry.as_ref().map(|x| x.handle()),
-            };
-=======
         let slot_duration = babe_link.config().slot_duration();
         let babe_config = sc_consensus_babe::BabeParams {
             keystore: keystore_container.sync_keystore(),
@@ -555,7 +510,6 @@
             max_block_proposal_slot_portion: None,
             telemetry: telemetry.as_ref().map(|x| x.handle()),
         };
->>>>>>> ae09f618
 
         let babe = sc_consensus_babe::start_babe(babe_config)?;
         task_manager.spawn_essential_handle().spawn_blocking(
