--- conflicted
+++ resolved
@@ -27,12 +27,8 @@
 vara-runtime = { path = "../../runtime/vara", optional = true }
 
 # Substrate Client
-<<<<<<< HEAD
+sc-chain-spec = { git = "https://github.com/paritytech/substrate", branch = "polkadot-v0.9.26" }
 sc-executor = { git = "https://github.com/paritytech/substrate", branch = "polkadot-v0.9.26", features = [
-=======
-sc-chain-spec = { version = "4.0.0-dev", git = "https://github.com/gear-tech/substrate.git", branch = "gear-stable" }
-sc-executor = { version = "0.10.0-dev", git = "https://github.com/gear-tech/substrate.git", branch = "gear-stable", features = [
->>>>>>> 2e633681
 	"wasmtime",
 	"wasmer-sandbox",
 	"wasmer-cache",
@@ -40,7 +36,6 @@
 sc-service = { git = "https://github.com/paritytech/substrate", branch = "polkadot-v0.9.26", features = [
 	"wasmtime",
 ] }
-<<<<<<< HEAD
 sc-telemetry = { git = "https://github.com/paritytech/substrate", branch = "polkadot-v0.9.26" }
 sc-keystore = { git = "https://github.com/paritytech/substrate", branch = "polkadot-v0.9.26" }
 sc-transaction-pool = { git = "https://github.com/paritytech/substrate", branch = "polkadot-v0.9.26" }
@@ -53,21 +48,7 @@
 sc-client-api = { git = "https://github.com/paritytech/substrate", branch = "polkadot-v0.9.26" }
 sc-basic-authorship = { git = "https://github.com/paritytech/substrate", branch = "polkadot-v0.9.26" }
 sc-rpc = { git = "https://github.com/paritytech/substrate", branch = "polkadot-v0.9.26" }
-=======
-sc-telemetry = { version = "4.0.0-dev", git = "https://github.com/gear-tech/substrate.git", branch = "gear-stable" }
-sc-keystore = { version = "4.0.0-dev", git = "https://github.com/gear-tech/substrate.git", branch = "gear-stable" }
-sc-transaction-pool = { version = "4.0.0-dev", git = "https://github.com/gear-tech/substrate.git", branch = "gear-stable" }
-sc-transaction-pool-api = { version = "4.0.0-dev", git = "https://github.com/gear-tech/substrate.git", branch = "gear-stable" }
-sc-rpc-api = { version = "0.10.0-dev", git = "https://github.com/gear-tech/substrate.git", branch = "gear-stable" }
-sc-consensus = { version = "0.10.0-dev", git = "https://github.com/gear-tech/substrate.git", branch = "gear-stable" }
-sc-consensus-babe = { version = "0.10.0-dev", git = "https://github.com/gear-tech/substrate.git", branch = "gear-stable" }
-sc-consensus-babe-rpc = { version = "0.10.0-dev", git = "https://github.com/gear-tech/substrate.git", branch = "gear-stable" }
-sc-finality-grandpa = { version = "0.10.0-dev", git = "https://github.com/gear-tech/substrate.git", branch = "gear-stable" }
-sc-client-api = { version = "4.0.0-dev", git = "https://github.com/gear-tech/substrate.git", branch = "gear-stable" }
-sc-basic-authorship = { version = "0.10.0-dev", git = "https://github.com/gear-tech/substrate.git", branch = "gear-stable" }
-sc-rpc = { version = "4.0.0-dev", git = "https://github.com/gear-tech/substrate.git", branch = "gear-stable" }
-sc-sync-state-rpc = { version = "0.10.0-dev", git = "https://github.com/gear-tech/substrate.git", branch = "gear-stable" }
->>>>>>> 2e633681
+sc-sync-state-rpc = { git = "https://github.com/paritytech/substrate", branch = "polkadot-v0.9.26" }
 
 # Substrate Primitives
 sp-core = { git = "https://github.com/paritytech/substrate", branch = "polkadot-v0.9.26" }
