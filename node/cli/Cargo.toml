--- conflicted
+++ resolved
@@ -32,31 +32,6 @@
 vara-runtime = { path = "../../runtime/vara", optional = true }
 
 # Substrate client
-<<<<<<< HEAD
-sc-cli = { git = "https://github.com/paritytech/substrate", branch = "polkadot-v0.9.29", features = [
-	"wasmtime",
-], optional = true }
-sc-service = { git = "https://github.com/paritytech/substrate", branch = "polkadot-v0.9.29", features = [
-	"wasmtime",
-], optional = true }
-sc-client-api = { git = "https://github.com/paritytech/substrate", default-features = false, branch = "polkadot-v0.9.29" }
-
-# Substrate primitives
-sp-core = { git = "https://github.com/paritytech/substrate", default-features = false, branch = "polkadot-v0.9.29" }
-sp-inherents = { git = "https://github.com/paritytech/substrate", default-features = false, branch = "polkadot-v0.9.29" }
-sp-keyring = { git = "https://github.com/paritytech/substrate", default-features = false, branch = "polkadot-v0.9.29" }
-sp-runtime = { git = "https://github.com/paritytech/substrate", default-features = false, branch = "polkadot-v0.9.29" }
-sp-timestamp = { git = "https://github.com/paritytech/substrate", default-features = false, branch = "polkadot-v0.9.29" }
-
-# Substrate other (benchmarking etc)
-frame-system = { git = "https://github.com/paritytech/substrate", default-features = false, branch = "polkadot-v0.9.29" }
-frame-benchmarking = { git = "https://github.com/paritytech/substrate", default-features = false, branch = "polkadot-v0.9.29" }
-frame-benchmarking-cli = { git = "https://github.com/paritytech/substrate", branch = "polkadot-v0.9.29", optional = true }
-try-runtime-cli = { git = "https://github.com/paritytech/substrate", branch = "polkadot-v0.9.29", optional = true }
-
-[build-dependencies]
-substrate-build-script-utils = { git = "https://github.com/paritytech/substrate", default-features = false, branch = "polkadot-v0.9.29" }
-=======
 sc-cli = { version = "0.10.0-dev", git = "https://github.com/gear-tech/substrate.git", branch = "gear-polkadot-v0.9.36" }
 sc-executor = { version = "0.10.0-dev", git = "https://github.com/gear-tech/substrate.git", branch = "gear-polkadot-v0.9.36" }
 sc-service = { version = "0.10.0-dev", git = "https://github.com/gear-tech/substrate.git", branch = "gear-polkadot-v0.9.36" }
@@ -81,7 +56,6 @@
 
 [build-dependencies]
 substrate-build-script-utils = { version = "3.0.0", git = "https://github.com/gear-tech/substrate.git", branch = "gear-polkadot-v0.9.36" }
->>>>>>> ae09f618
 
 [features]
 default = ["gear-native", "vara-native", "lazy-pages", "program"]
