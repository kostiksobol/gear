[package]
name = "gear-sandbox-host"
version = "0.1.0"
authors = ["Gear Technologies"]
edition = "2021"
license = "GPL-3.0-or-later WITH Classpath-exception-2.0"
homepage = "https://gear-tech.io"
repository = "https://github.com/gear-tech/gear"
description = "A set of common definitions that are needed for defining execution engines."
readme = "README.md"

[package.metadata.docs.rs]
targets = ["x86_64-unknown-linux-gnu"]

[dependencies]
codec = { workspace = true, features = ["std"] }
environmental = "1.1.3"
thiserror.workspace = true
log = { workspace = true, features = ["std"] }
<<<<<<< HEAD
wasmer = { version = "2.2", features = ["singlepass"], optional = true }
wasmi = { git = "https://github.com/gear-tech/wasmi", branch = "al-modify-globals", features = ["virtual_memory"] }
=======
wasmer = { version = "2.2", features = ["singlepass"] }
wasmi = { git = "https://github.com/gear-tech/wasmi", branch = "v0.13.2-sign-ext", features = ["virtual_memory"] }
>>>>>>> 96b0558a
sp-allocator = { workspace = true, features = ["std"] }
sp-wasm-interface = { workspace = true, features = ["std"] }
gear-sandbox-env = { workspace = true, features = ["std"] }
wasmer-cache = { version = "2.2.1", optional = true }
once_cell = "1.17.1"
tempfile = "3.5.0"

[features]
default = ["wasmer-cache"]<|MERGE_RESOLUTION|>--- conflicted
+++ resolved
@@ -17,13 +17,8 @@
 environmental = "1.1.3"
 thiserror.workspace = true
 log = { workspace = true, features = ["std"] }
-<<<<<<< HEAD
-wasmer = { version = "2.2", features = ["singlepass"], optional = true }
+wasmer = { version = "2.2", features = ["singlepass"] }
 wasmi = { git = "https://github.com/gear-tech/wasmi", branch = "al-modify-globals", features = ["virtual_memory"] }
-=======
-wasmer = { version = "2.2", features = ["singlepass"] }
-wasmi = { git = "https://github.com/gear-tech/wasmi", branch = "v0.13.2-sign-ext", features = ["virtual_memory"] }
->>>>>>> 96b0558a
 sp-allocator = { workspace = true, features = ["std"] }
 sp-wasm-interface = { workspace = true, features = ["std"] }
 gear-sandbox-env = { workspace = true, features = ["std"] }
